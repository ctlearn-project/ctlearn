# conda env create -f environment-gpu.yml
name: ctlearn
channels:
    - anaconda
    - bryankim96
    - conda-forge
    - cta-observatory
dependencies:
    - python=3.7.3
<<<<<<< HEAD
    - dl1_data_handler
=======
>>>>>>> 60335ad9
    - matplotlib
    - numpy
    - pandas
    - pip
    # TensorFlow-GPU v1.13.1:
    - pip:
<<<<<<< HEAD
        - https://storage.googleapis.com/tensorflow/linux/gpu/tensorflow_gpu-1.12.0-cp36-cp36m-linux_x86_64.whl
=======
        - https://storage.googleapis.com/tensorflow/linux/gpu/tensorflow_gpu-1.13.1-cp37-cp37m-linux_x86_64.whl
    - pytables
>>>>>>> 60335ad9
    - pyyaml
    - scikit-learn<|MERGE_RESOLUTION|>--- conflicted
+++ resolved
@@ -7,21 +7,13 @@
     - cta-observatory
 dependencies:
     - python=3.7.3
-<<<<<<< HEAD
     - dl1_data_handler
-=======
->>>>>>> 60335ad9
     - matplotlib
     - numpy
     - pandas
     - pip
     # TensorFlow-GPU v1.13.1:
     - pip:
-<<<<<<< HEAD
-        - https://storage.googleapis.com/tensorflow/linux/gpu/tensorflow_gpu-1.12.0-cp36-cp36m-linux_x86_64.whl
-=======
         - https://storage.googleapis.com/tensorflow/linux/gpu/tensorflow_gpu-1.13.1-cp37-cp37m-linux_x86_64.whl
-    - pytables
->>>>>>> 60335ad9
     - pyyaml
     - scikit-learn