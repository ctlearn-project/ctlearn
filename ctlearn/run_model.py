--- conflicted
+++ resolved
@@ -15,7 +15,6 @@
 
 from dl1_data_handler.reader import DL1DataReader
 from ctlearn.default_models.basic import fc_head
-from ctlearn.ct_losses import *
 from ctlearn.data_loader import *
 from ctlearn.output_handler import *
 from ctlearn.utils import *
@@ -64,7 +63,7 @@
     sys.path.append(model_directory)
     model_module = importlib.import_module(config['Model']['model']['module'])
     model = getattr(model_module, config['Model']['model']['function'])
-    
+
     params['model'] = {**config['Model'], **config.get('Model Parameters', {})}
     tasks = config['Model']['tasks']
 
@@ -76,38 +75,21 @@
     logger.info("For a large dataset, this may take a while...")
     reader = DL1DataReader(**config['Data'])
     params['example_description'] = reader.example_description
-    
+
     # Set up the TensorFlow dataset
     if 'Input' not in config:
         config['Input'] = {}
-<<<<<<< HEAD
+
     config['Input'] = setup_TFdataset_format(config, params['example_description'], tasks)
     batch_size = config['Input'].get('batch_size', 1)
-    config['Training']['batch_size'] = batch_size
-    logger.info("Batch size: {}".format(batch_size))
-=======
-    config['Input']['output_names'] = [d['name'] for d
-                                       in reader.example_description]
-    # TensorFlow does not support conversion for NumPy unsigned dtypes
-    # other than int8. Work around this by doing a manual conversion.
-    dtypes = [d['dtype'] for d in reader.example_description]
-    for i, dtype in enumerate(dtypes):
-        for utype, stype in [(np.uint16, np.int32), (np.uint32, np.int64)]:
-            if dtype == utype:
-                dtypes[i] = stype
-    config['Input']['output_dtypes'] = tuple(tf.as_dtype(d) for d in dtypes)
-    config['Input']['label_names'] = config['Model'].get('label_names', {})
->>>>>>> 1b37c794
 
     # Load either training or prediction options
     # and log information about the data set
-    indices = reader_indices = list(range(len(reader)))
+    indices = list(range(len(reader)))
 
     # Write the training configuration in the params dict
     params['training'] = config['Training']
-    # Write the evaluation configuration in the params dict
-    params['evaluation'] = config['Evaluation']
-    
+
     if mode in ['train', 'load_only']:
 
         # Write the training configuration in the params dict
@@ -120,21 +102,11 @@
                                  validation_split))
         num_training_examples = math.floor((1 - validation_split) * len(reader))
         training_indices = indices[:num_training_examples]
-<<<<<<< HEAD
-        validation_indices = reader_indices = indices[num_training_examples:]
-        training_steps_per_epoch = int(num_training_examples / batch_size)
-        logger.info("Number of training steps per epoch: {}".format(
-            training_steps_per_epoch))
-        training_steps = config['Training'].get('num_training_steps_per_validation', training_steps_per_epoch)
-        logger.info("Number of training steps between validations: {}".format(
-            training_steps))
-=======
         validation_indices = indices[num_training_examples:]
         logger.info("Number of epochs: {}".format(
             config['Training']['num_epochs']))
         logger.info("Number of training steps per epoch: {}".format(
             int(num_training_examples / batch_size)))
->>>>>>> 1b37c794
 
     if mode == 'load_only':
 
@@ -143,15 +115,6 @@
         log_examples(reader, validation_indices, tasks, 'validation')
         # If only loading data, can end now that dataset logging is complete
         return
-    
-    if  mode == 'predict' or params['evaluation']['custom']['save_final'] or params['evaluation']['custom']['save_intermediate']:
-        file = config['Output'].get('file', "experiment")
-        if random_seed:
-            file += "_{}".format(random_seed)
-        output_file = os.path.abspath(os.path.join(os.path.dirname(__file__), model_dir+"/{}.h5".format(file)))
-        if params['evaluation']['custom']['save_intermediate']:
-            previous_steps = 1 + len(np.unique([key.split("/")[1] for key in list(pd.HDFStore(output_file).keys()) if 'validation_step' in key]))
-        mc_data = get_mc_data(reader, reader_indices, params['example_description'])
 
     if mode == 'train' and config['Training']['apply_class_weights']:
         num_class_examples = log_examples(reader, training_indices,
@@ -162,45 +125,6 @@
     # Load options for TensorFlow
     run_tfdbg = config.get('TensorFlow', {}).get('run_TFDBG', False)
 
-<<<<<<< HEAD
-=======
-    # Define input function for TF Estimator
-    def input_fn(reader, indices, output_names, output_dtypes,
-                 label_names, shuffle_and_repeat=False, seed=None,
-                 batch_size=1, prefetch_to_device=None,
-                 add_labels_to_features=False):
-
-        dataset = tf.data.Dataset.from_tensor_slices(indices)
-        if shuffle_and_repeat:
-            dataset = dataset.shuffle(buffer_size=len(indices), seed=seed,
-                                      reshuffle_each_iteration=True)
-            dataset = dataset.repeat()
-        dataset = dataset.map(lambda x: tf.py_function(func=reader.__getitem__,
-                                                       inp=[x],
-                                                       Tout=output_dtypes),
-                              num_parallel_calls=tf.data.experimental.AUTOTUNE)
-
-        dataset = dataset.batch(batch_size)
-        if prefetch_to_device is not None:
-            dataset = dataset.apply(
-                tf.data.experimental.prefetch_to_device(**prefetch_to_device))
-
-        iterator = dataset.make_one_shot_iterator()
-
-        # Return a batch of features and labels
-        example = iterator.get_next()
-
-        features, labels = {}, {}
-        for tensor, name in zip(example, output_names):
-            dic = labels if name in label_names else features
-            dic[name] = tensor
-
-        if add_labels_to_features:  # for predict mode
-            features['labels'] = labels
-
-        return features, labels
-
->>>>>>> 1b37c794
     # Define model function with model, mode (train/predict),
     # metrics, optimizer, learning rate, etc.
     # to pass into TF Estimator
@@ -216,7 +140,7 @@
             output_flattened = tf.layers.flatten(output)
             output_globalpooled = tf.reduce_mean(output, axis=[1,2])
         
-        task_losses, logits = {}, {}
+        logits = {}
         tasks_dict = params['model']['tasks']
         for task in tasks_dict:
             tasks_dict[task].update({'name': task})
@@ -228,85 +152,148 @@
                 logits['particletype_probabilities'] = tf.nn.softmax(logit)
                 logits[task] = tf.cast(tf.argmax(logits['particletype_probabilities'], axis=1),
                                             tf.int32, name="predicted_classes")
-                if training:
-                    task_losses[task] = classification_loss(labels[task], logits['particletype_probabilities'], training_params)
+                for i, name in enumerate(tasks_dict['particletype']['class_names']):
+                    logits[name] = logits['particletype_probabilities'][:, i]
             else:
                 if params['model']['model']['function'] == 'single_tel_model':
                     output = output_globalpooled if task == 'energy' else output_flattened
                 expected_logits_dimension = 2 if task in ['direction', 'impact'] else 1
                 logits[task] = fc_head(output, tasks_dict[task], expected_logits_dimension)
-                if training:
-                    if len(labels[task].get_shape().as_list()) == 1:
-                        labels[task] = tf.expand_dims(labels[task], 1)
-                    if 'particletype' in labels:
-                        task_losses[task] = regression_loss(tasks_dict[task]['loss'], labels[task], logits[task], training_params, labels['particletype'])
-                    else:
-                        task_losses[task] = regression_loss(tasks_dict[task]['loss'], labels[task], logits[task], training_params)
-
-        final_loss, optimizer, train_op = None, None, None
-        if training:
-            logits = None
-            # Combine the losses
-            losses = []
+
+        if mode == tf.estimator.ModeKeys.PREDICT:
+            return tf.estimator.EstimatorSpec(mode=mode, predictions=logits)
+
+        training_params = params['training']
+        gamma_mask = 1.0
+        if 'particletype' in labels:
+            particletype = tf.cast(labels['particletype'], tf.int32,
+                                   name="true_classes")
+            for i, name in enumerate(tasks_dict['particletype']['class_names']):
+                if 'gamma' == name:
+                    gamma_mask = tf.cast(tf.equal(particletype, tf.constant(i)), tf.int32)
+
+        losses = []
+        for task in tasks_dict:
+            if task == 'particletype':
+                # Get class weights
+                if training_params['apply_class_weights']:
+                    class_weights = tf.constant(training_params['class_weights'],
+                                                dtype=tf.float32, name="class_weights")
+                    weights = tf.gather(class_weights, particletype, name="weights")
+                else:
+                    weights = 1.0
+                num_classes = len(tasks_dict['particletype']['class_names'])
+                onehot_labels = tf.one_hot(indices=particletype, depth=num_classes)
+                # compute cross-entropy loss
+                loss = tf.losses.softmax_cross_entropy(onehot_labels=onehot_labels,
+                                                       logits=logits['particletype_probabilities'], weights=weights)
+
+                # add regularization loss
+                regularization_losses = tf.get_collection(tf.GraphKeys.REGULARIZATION_LOSSES)
+                loss = tf.add_n([loss] + regularization_losses)
+                task_loss = tf.math.multiply(loss, tf.cast(tasks_dict[task]['weight'], tf.float32))
+            else:
+                #compute mean absolute error loss with masking out the non-gamma particles
+                loss = tf.losses.absolute_difference(
+                           labels[task],
+                           logits[task],
+                           weights=gamma_mask,
+                           loss_collection=tf.GraphKeys.LOSSES,
+                           reduction=tf.losses.Reduction.SUM_BY_NONZERO_WEIGHTS
+                       )
+
+                # add regularization loss
+                regularization_losses = tf.get_collection(tf.GraphKeys.REGULARIZATION_LOSSES)
+                loss = tf.add_n([loss] + regularization_losses)
+                task_loss = tf.math.multiply(loss, tf.cast(tasks_dict[task]['weight'], tf.float32))
+            losses.append(task_loss)
+
+        # Combine the losses
+        merged_loss = tf.math.add_n(losses)
+        # add regularization loss
+        regularization_losses = tf.get_collection(tf.GraphKeys.REGULARIZATION_LOSSES)
+        final_loss = tf.add_n([merged_loss] + regularization_losses)
+
+        # Scale the learning rate so batches with fewer triggered
+        # telescopes don't have smaller gradients
+        # Only apply learning rate scaling for array-level models
+        if (training_params['scale_learning_rate'] and params['model']['function'] in ['cnn_rnn_model', 'variable_input_model']):
+            trigger_rate = tf.reduce_mean(tf.cast(
+                            features['telescope_triggers'], tf.float32),
+                            name="trigger_rate")
+            trigger_rate = tf.maximum(trigger_rate, 0.1) # Avoid division by 0
+            scaling_factor = tf.reciprocal(trigger_rate, name="scaling_factor")
+            learning_rate = tf.multiply(scaling_factor,
+                                        training_params['base_learning_rate'],
+                                        name="learning_rate")
+        else:
+            learning_rate = training_params['base_learning_rate']
+
+        # Select optimizer with appropriate arguments
+        # Dict of optimizer_name: (optimizer_fn, optimizer_args)
+        optimizers = {
+            'Adadelta': (tf.train.AdadeltaOptimizer,
+                         dict(learning_rate=learning_rate)),
+            'Adam': (tf.train.AdamOptimizer,
+                     dict(learning_rate=learning_rate,
+                     epsilon=training_params['adam_epsilon'])),
+            'RMSProp': (tf.train.RMSPropOptimizer,
+                        dict(learning_rate=learning_rate)),
+            'SGD': (tf.train.GradientDescentOptimizer,
+                    dict(learning_rate=learning_rate))
+            }
+
+        optimizer_fn, optimizer_args = optimizers[training_params['optimizer']]
+        optimizer = optimizer_fn(**optimizer_args)
+
+        var_list = None
+        if training_params['variables_to_train'] is not None:
+            var_list = tf.get_collection(tf.GraphKeys.TRAINABLE_VARIABLES,
+                                         training_params['variables_to_train'])
+
+        # Define train op with update ops dependency for batch norm
+        update_ops = tf.get_collection(tf.GraphKeys.UPDATE_OPS)
+        with tf.control_dependencies(update_ops):
+            train_op = optimizer.minimize(
+                final_loss,
+                global_step=tf.train.get_global_step(),
+                var_list=var_list)
+
+        # Define the evaluation metrics
+        eval_metric_ops = {}
+        if config['Evaluation']['tensorflow']:
             for task in tasks_dict:
-                loss = task_losses[task] if tasks_dict[task]['weight'] == 1.0 else tf.math.multiply(task_losses[task], tasks_dict[task]['weight'])
-                losses.append(loss)
-            merged_loss = tf.math.add_n(losses)
-            # add regularization loss
-            regularization_losses = tf.get_collection(tf.GraphKeys.REGULARIZATION_LOSSES)
-            final_loss = tf.add_n([merged_loss] + regularization_losses)
-            
-            # Scale the learning rate so batches with fewer triggered
-            # telescopes don't have smaller gradients
-            # Only apply learning rate scaling for array-level models
-            if (training_params['scale_learning_rate'] and params['model']['function'] in ['cnn_rnn_model', 'variable_input_model']):
-                trigger_rate = tf.reduce_mean(tf.cast(
-                                features['telescope_triggers'], tf.float32),
-                                name="trigger_rate")
-                trigger_rate = tf.maximum(trigger_rate, 0.1) # Avoid division by 0
-                scaling_factor = tf.reciprocal(trigger_rate, name="scaling_factor")
-                learning_rate = tf.multiply(scaling_factor,
-                                            training_params['base_learning_rate'],
-                                            name="learning_rate")
-            else:
-                learning_rate = training_params['base_learning_rate']
-        
-            # Select optimizer with appropriate arguments
-            # Dict of optimizer_name: (optimizer_fn, optimizer_args)
-            optimizers = {
-                'Adadelta': (tf.train.AdadeltaOptimizer,
-                             dict(learning_rate=learning_rate)),
-                'Adam': (tf.train.AdamOptimizer,
-                         dict(learning_rate=learning_rate,
-                         epsilon=training_params['adam_epsilon'])),
-                'RMSProp': (tf.train.RMSPropOptimizer,
-                            dict(learning_rate=learning_rate)),
-                'SGD': (tf.train.GradientDescentOptimizer,
-                        dict(learning_rate=learning_rate))
-                }
-
-            optimizer_fn, optimizer_args = optimizers[training_params['optimizer']]
-            optimizer = optimizer_fn(**optimizer_args)
-
-            var_list = None
-            if training_params['variables_to_train'] is not None:
-                var_list = tf.get_collection(tf.GraphKeys.TRAINABLE_VARIABLES,
-                                             training_params['variables_to_train'])
-
-            # Define train op with update ops dependency for batch norm
-            update_ops = tf.get_collection(tf.GraphKeys.UPDATE_OPS)
-            with tf.control_dependencies(update_ops):
-                train_op = optimizer.minimize(
-                    final_loss,
-                    global_step=tf.train.get_global_step(),
-                    var_list=var_list)
-                    
+                if task == 'particletype':
+                    eval_metric_ops['accuracy'] = tf.metrics.accuracy(particletype,
+                                                                      logits[task])
+                    eval_metric_ops['auc'] = tf.metrics.auc(particletype,
+                                                            logits['gamma'])
+
+                    # add class-wise accuracies
+                    for i, name in enumerate(tasks_dict['particletype']['class_names']):
+                        weights = tf.cast(tf.equal(particletype, tf.constant(i)), tf.int32)
+                        eval_metric_ops['accuracy_' + name] = tf.metrics.accuracy(
+                            particletype, logits[task], weights=weights)
+                # This isn't working:
+                #else:
+                #    # To install the tensorflow_probability run 'pip install --upgrade tensorflow-probability==0.6.0'.
+                #    try:
+                #        import tensorflow_probability as tfp
+                #    except ImportError:
+                #        raise ImportError("The `tensorflow_probability` library is required to perform the evaluation.")
+                #    if task == 'energy':
+                #         # Compute accuracy
+                #        res = tf.math.divide(tf.math.abs(logits[task] - labels[task]),
+                #                             tf.math.abs(labels[task]))
+                #        eval_metric_ops['energy_res'] = tfp.stats.percentile(res, q=68.27)
+                #    #elif task == 'direction':
+
         return tf.estimator.EstimatorSpec(
             mode=mode,
-            predictions=logits,
             loss=final_loss,
-            train_op=train_op)
-        
+            train_op=train_op,
+            eval_metric_ops=eval_metric_ops)
+
     estimator = tf.estimator.Estimator(
         model_fn,
         model_dir=model_dir,
@@ -323,41 +310,7 @@
 
         # Train and evaluate the model
         logger.info("Training and evaluating...")
-<<<<<<< HEAD
-        num_validations = config['Training'].get('num_validations', 0)
-        train_forever = False if num_validations != 0 else True
-        num_validations_remaining = num_validations
-        while train_forever or num_validations_remaining:
-            estimator.train(
-                lambda: input_fn(reader, training_indices, mode='train', **config['Input']),
-                steps=training_steps, hooks=hooks)
-            if params['evaluation']['default']:
-                logger.info("Evaluate with the default TensorFlow evaluation...")
-                estimator.evaluate(
-                    lambda: input_fn(reader, validation_indices, mode='eval', **config['Input']),
-                    hooks=hooks, name='validation')
-
-            if params['evaluation']['custom']['save_intermediate']:
-                validation_step = num_validations-num_validations_remaining+previous_steps
-                logger.info("Evaluate intermediate step {} with the custom CTLearn evaluation...".format(validation_step))
-                evaluations = list(estimator.predict(
-                    lambda: input_fn(reader, validation_indices, mode='predict', **config['Input']),
-                    hooks=hooks))
-                    
-                write_output(h5file=output_file, data=mc_data, predictions=evaluations, step=validation_step)
-
-            if not train_forever:
-                num_validations_remaining -= 1
-        
-        if params['evaluation']['custom']['save_final']:
-            logger.info("Evaluate the final step with the custom CTLearn evaluation...")
-            evaluations = list(estimator.predict(
-                lambda: input_fn(reader, validation_indices, mode='predict', **config['Input']),
-                hooks=hooks))
-                
-            write_output(h5file=output_file, data=mc_data, predictions=evaluations)
-       
-=======
+
         max_steps = int(config['Training']['num_epochs']
                         * num_training_examples / batch_size)
         train_input_fn = lambda: input_fn(reader, training_indices,
@@ -370,17 +323,27 @@
         eval_spec = tf.estimator.EvalSpec(input_fn=eval_input_fn)
         tf.estimator.train_and_evaluate(estimator, train_spec, eval_spec)
 
->>>>>>> 1b37c794
     elif mode == 'predict':
 
         # Generate predictions and add to output
         logger.info("Predicting...")
-        predictions = list(estimator.predict(
-            lambda: input_fn(reader, indices, mode='predict', **config['Input']),
-            hooks=hooks))
-            
-        write_output(h5file=output_file, data=mc_data, predictions=predictions, step=-1, prediction_label=config['Prediction']['prediction_label'])
-        
+        predict_input_fn = lambda: input_fn(reader, indices,
+                                            **config['Input'])
+
+        predictions = list(estimator.predict(predict_input_fn))
+
+        file = config['Prediction'].get('file', "experiment")
+        if random_seed:
+            file += "_{}".format(random_seed)
+        output_file = os.path.abspath(os.path.join(os.path.dirname(__file__), model_dir+"/{}.h5".format(file)))
+
+        write_output(output_file,
+                     reader,
+                     indices,
+                     params['example_description'],
+                     predictions,
+                     config['Prediction']['prediction_label'])
+
     # clear the handlers, shutdown the logging and delete the logger
     logger.handlers.clear()
     logging.shutdown()
