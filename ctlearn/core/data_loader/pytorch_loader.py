--- conflicted
+++ resolved
@@ -286,18 +286,12 @@
                 axis=1,
             )
 
-<<<<<<< HEAD
-        # if "hillas" in self.tasks:
-        features["hillas"] = self.DLDataReader.get_parameters_dict(batch,self.hillas_names)
-        #features["hillas"] = self.DLDataReader.get_parameters(batch,self.hillas_names)
-=======
         if "skydirection" in labels.keys():
             labels["direction"] = labels["skydirection"]
 
         if "cameradirection" in labels.keys():
             labels["direction"] = labels["cameradirection"]  
 
->>>>>>> 6fffee24
  
         features["hillas"] = self.DLDataReader.get_parameters(batch,self.hillas_names)
             
