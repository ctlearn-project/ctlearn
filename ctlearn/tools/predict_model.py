"""
Tools to predict the gammaness, energy and arrival direction in monoscopic and stereoscopic mode using ``CTLearnModel`` on R1/DL1 data using the ``DLDataReader`` and ``DLDataLoader``.
"""

import atexit
import pathlib
import numpy as np
import os
import tensorflow as tf
import keras
from datetime import datetime
#from ai_edge_litert.interpreter import Interpreter


from astropy import units as u
from astropy.coordinates.earth import EarthLocation
from astropy.coordinates import AltAz, SkyCoord
from astropy.table import (
    Table,
    hstack,
    vstack,
    join,
    setdiff,
)

from ctapipe.containers import (
    ParticleClassificationContainer,
    ReconstructedGeometryContainer,
    ReconstructedEnergyContainer,
)
from ctapipe.coordinates import CameraFrame, NominalFrame
from ctapipe.core import Tool
from ctapipe.core.tool import ToolConfigurationError
from ctapipe.core.traits import (
    Bool,
    Int,
    Path,
    flag,
    Set,
    Dict,
    List,
    CaselessStrEnum,
    ComponentName,
    Unicode,
    classes_with_traits,
)
from ctapipe.monitoring.interpolation import PointingInterpolator
from ctapipe.io import read_table, write_table, HDF5Merger
from ctapipe.reco.reconstructor import ReconstructionProperty
from ctapipe.reco.stereo_combination import StereoCombiner
from ctapipe.reco.utils import add_defaults_and_meta
from dl1_data_handler.reader import (
    DLDataReader,
    ProcessType,
    LST_EPOCH,
)
from ctlearn.core.loader import DLDataLoader

SIMULATION_CONFIG_TABLE = "/configuration/simulation/run"
FIXED_POINTING_GROUP = "/configuration/telescope/pointing"
POINTING_GROUP = "/dl1/monitoring/telescope/pointing"
SUBARRAY_POINTING_GROUP = "/dl1/monitoring/subarray/pointing"
DL1_TELESCOPE_GROUP = "/dl1/event/telescope"
DL1_SUBARRAY_GROUP = "/dl1/event/subarray"
DL2_SUBARRAY_GROUP = "/dl2/event/subarray"
DL2_TELESCOPE_GROUP = "/dl2/event/telescope"
SUBARRAY_EVENT_KEYS = ["obs_id", "event_id"]
TELESCOPE_EVENT_KEYS = ["obs_id", "event_id", "tel_id"]

__all__ = [
    "PredictCTLearnModel",
    "MonoPredictCTLearnModel",
    "StereoPredictCTLearnModel",
]


class PredictCTLearnModel(Tool):
    """
    Base tool to predict the gammaness, energy and arrival direction from R1/DL1 data using CTLearn models.

    This class handles the prediction of the gammaness, energy and arrival direction from pixel-wise image
    or waveform data. It also supports the extraction of the feature vectors from the backbone submodel to
    store them in the output file. The input data is loaded from the input url using the
    ``~dl1_data_handler.reader.DLDataReader`` and ``~ctlearn.core.loader.DLDataLoader``.
    The prediction is performed using the CTLearn models. The data is stored in the output file
    following the ctapipe DL2 data format. The ``start`` method is implemented in the subclasses to
    handle the prediction for mono and stereo mode.

    Attributes
    ----------
    input_url : pathlib.Path
        Input ctapipe HDF5 files including pixel-wise image or waveform data.
    use_HDF5Merger : bool
        Set whether to use the HDF5Merger component to copy the selected tables from the input file to the output file.
    dl1_features : bool
        Set whether to include the dl1 feature vectors in the output file.
    dl2_telescope : bool
        Set whether to include dl2 telescope-event-wise data in the output file.
    dl2_subarray : bool
        Set whether to include dl2 subarray-event-wise data in the output file.
    dl1dh_reader : dl1_data_handler.reader.DLDataReader
        DLDataReader object to read the data.
    dl1dh_reader_type : str
        Type of the DLDataReader to use for the prediction.
    stack_telescope_images : bool
        Set whether to stack the telescope images in the data loader. Requires ``stereo``.
    sort_by_intensity : bool
        Set whether to sort the telescope images by intensity in the data loader. Requires ``stereo``.
    prefix : str
        Name of the reconstruction algorithm used to generate the dl2 data.
    load_type_model_from : pathlib.Path
        Path to a Keras model file (Keras3) or directory (Keras2) for the classification of the primary particle type.
    load_energy_model_from : pathlib.Path
        Path to a Keras model file (Keras3) or directory (Keras2) for the regression of the primary particle energy.
    load_cameradirection_model_from : pathlib.Path
        Path to a Keras model file (Keras3) or directory (Keras2) for the regression
        of the primary particle arrival direction based on camera coordinate offsets.
    load_cameradirection_model_from : pathlib.Path
        Path to a Keras model file (Keras3) or directory (Keras2) for the regression
        of the primary particle arrival direction based on spherical coordinate offsets.
    output_path : pathlib.Path
        Output path to save the dl2 prediction results.
    overwrite_tables : bool
        Overwrite the table in the output file if it exists.
    keras_verbose : int
        Verbosity mode of Keras during the prediction.
    strategy : tf.distribute.Strategy
        MirroredStrategy to distribute the prediction.
    data_loader : ctlearn.core.loader.DLDataLoader
        DLDataLoader object to load the data.
    indices : list of int
        List of indices for the data loaders.
    batch_size : int
        Size of the batch to perform inference of the neural network.
    last_batch_size : int
        Size of the last batch in the data loaders.

    Methods
    -------
    setup()
        Set up the tool.
    finish()
        Finish the tool.
    _predict_with_Keras_model(model_path)
        Load and predict with a CTLearn model in Keras format.
    _predict_classification(example_identifiers)
        Predict the classification of the primary particle type.
    _predict_energy(example_identifiers)
        Predict the energy of the primary particle.
    _predict_cameradirection(example_identifiers)
        Predict the arrival direction of the primary particle based on camera coordinate offsets.
    _predict_skydirection(example_identifiers)
        Predict the arrival direction of the primary particle based on spherical coordinate offsets.
    _transform_cam_coord_offsets_to_sky(table)
        Transform to camera coordinate offsets w.r.t. the telescope pointing to Alt/Az coordinates.
    _transform_spher_coord_offsets_to_sky(table)
        Transform to spherical coordinate offsets w.r.t. the telescope pointing to Alt/Az coordinates.
    _create_nan_table(nonexample_identifiers, columns, shapes)
        Create a table with NaNs for missing predictions.
    _store_pointing(all_identifiers)
        Store the telescope pointing table from to the output file.
    _create_feature_vectors_table(example_identifiers, nonexample_identifiers, classification_feature_vectors, energy_feature_vectors, direction_feature_vectors)
        Create the table for the DL1 feature vectors.
    """

    input_url = Path(
        help="Input ctapipe HDF5 files including pixel-wise image or waveform data",
        allow_none=True,
        exists=True,
        directory_ok=False,
        file_ok=True,
    ).tag(config=True)

    use_HDF5Merger = Bool(
        default_value=True,
        allow_none=False,
        help=(
            "Set whether to use the HDF5Merger component to copy the selected tables "
            "from the input file to the output file. CAUTION: This can only be used "
            "if the output file not exists."
        ),
    ).tag(config=True)

    dl1_features = Bool(
        default_value=False,
        allow_none=False,
        help="Set whether to include the dl1 feature vectors in the output file.",
    ).tag(config=True)

    dl2_telescope = Bool(
        default_value=True,
        allow_none=False,
        help="Set whether to include dl2 telescope-event-wise data in the output file.",
    ).tag(config=True)

    dl2_subarray = Bool(
        default_value=True,
        allow_none=False,
        help="Set whether to include dl2 subarray-event-wise data in the output file.",
    ).tag(config=True)

    dl1dh_reader_type = ComponentName(DLDataReader, default_value="DLImageReader").tag(
        config=True
    )

    stack_telescope_images = Bool(
        default_value=False,
        allow_none=False,
        help=(
            "Set whether to stack the telescope images in the data loader. "
            "Requires DLDataReader mode to be ``stereo``."
        ),
    ).tag(config=True)

    sort_by_intensity = Bool(
        default_value=False,
        allow_none=False,
        help=(
            "Set whether to sort the telescope images by intensity in the data loader. "
            "Requires DLDataReader mode to be ``stereo``."
        ),
    ).tag(config=True)

    prefix = Unicode(
        default_value="CTLearn",
        allow_none=False,
        help="Name of the reconstruction algorithm used to generate the dl2 data.",
    ).tag(config=True)

    load_type_model_from = Path(
        default_value=None,
        help=(
            "Path to a Keras model file (Keras3) or directory (Keras2) for the classification "
            "of the primary particle type."
        ),
        allow_none=True,
        exists=True,
        directory_ok=True,
        file_ok=True,
    ).tag(config=True)

    load_energy_model_from = Path(
        default_value=None,
        help=(
            "Path to a Keras model file (Keras3) or directory (Keras2) for the regression "
            "of the primary particle energy."
        ),
        allow_none=True,
        exists=True,
        directory_ok=True,
        file_ok=True,
    ).tag(config=True)

    load_cameradirection_model_from = Path(
        default_value=None,
        help=(
            "Path to a Keras model file (Keras3) or directory (Keras2) for the regression "
            "of the primary particle arrival direction based on camera coordinate offsets."
        ),
        allow_none=True,
        exists=True,
        directory_ok=True,
        file_ok=True,
    ).tag(config=True)

    load_skydirection_model_from = Path(
        default_value=None,
        help=(
            "Path to a Keras model file (Keras3) or directory (Keras2) for the regression "
            "of the primary particle arrival direction based on spherical coordinate offsets."
        ),
        allow_none=True,
        exists=True,
        directory_ok=True,
        file_ok=True,
    ).tag(config=True)

    batch_size = Int(
        default_value=64,
        allow_none=False,
        help="Size of the batch to perform inference of the neural network.",
    ).tag(config=True)

    output_path = Path(
        default_value="./output.dl2.h5",
        allow_none=False,
        help="Output path to save the dl2 prediction results",
    ).tag(config=True)

    overwrite_tables = Bool(
        default_value=True,
        allow_none=False,
        help="Overwrite the table in the output file if it exists",
    ).tag(config=True)

    keras_verbose = Int(
        default_value=1,
        min=0,
        max=2,
        allow_none=False,
        help=(
            "Verbosity mode of Keras during the prediction: "
            "0 = silent, 1 = progress bar, 2 = one line per call."
        ),
    ).tag(config=True)

    aliases = {
        ("i", "input_url"): "PredictCTLearnModel.input_url",
        ("t", "type_model"): "PredictCTLearnModel.load_type_model_from",
        ("e", "energy_model"): "PredictCTLearnModel.load_energy_model_from",
        (
            "d",
            "cameradirection_model",
        ): "PredictCTLearnModel.load_cameradirection_model_from",
        ("s", "skydirection_model"): "PredictCTLearnModel.load_skydirection_model_from",
        ("o", "output"): "PredictCTLearnModel.output_path",
    }

    flags = {
        **flag(
            "dl1-features",
            "PredictCTLearnModel.dl1_features",
            "Include dl1 features",
            "Exclude dl1 features",
        ),
        **flag(
            "dl2-telescope",
            "PredictCTLearnModel.dl2_telescope",
            "Include dl2 telescope-event-wise data in the output file",
            "Exclude dl2 telescope-event-wise data in the output file",
        ),
        **flag(
            "dl2-subarray",
            "PredictCTLearnModel.dl2_subarray",
            "Include dl2 telescope-event-wise data in the output file",
            "Exclude dl2 telescope-event-wise data in the output file",
        ),
        **flag(
            "use-HDF5Merger",
            "PredictCTLearnModel.use_HDF5Merger",
            "Copy data using the HDF5Merger component (CAUTION: This can not be used if the output file already exists)",
            "Do not copy data using the HDF5Merger component",
        ),
        **flag(
            "r0-waveforms",
            "HDF5Merger.r0_waveforms",
            "Include r0 waveforms",
            "Exclude r0 waveforms",
        ),
        **flag(
            "r1-waveforms",
            "HDF5Merger.r1_waveforms",
            "Include r1 waveforms",
            "Exclude r1 waveforms",
        ),
        **flag(
            "dl1-parameters",
            "HDF5Merger.dl1_parameters",
            "Include dl1 parameters",
            "Exclude dl1 parameters",
        ),
        **flag(
            "dl1-images",
            "HDF5Merger.dl1_images",
            "Include dl1 images",
            "Exclude dl1 images",
        ),
        **flag(
            "true-parameters",
            "HDF5Merger.true_parameters",
            "Include true parameters",
            "Exclude true parameters",
        ),
        **flag(
            "true-images",
            "HDF5Merger.true_images",
            "Include true images",
            "Exclude true images",
        ),
    }

    classes = classes_with_traits(DLDataReader)

    def setup(self):
        # Check if the ctapipe HDF5Merger component is enabled
        if self.use_HDF5Merger:
            if os.path.exists(self.output_path):
                raise ToolConfigurationError(
                    f"The output file '{self.output_path}' already exists. Please use "
                    "'--no-use-HDF5Merger' to disable the usage of the HDF5Merger component."
                )
            # Copy selected tables from the input file to the output file
            self.log.info("Copying to output destination.")
            with HDF5Merger(self.output_path, parent=self) as merger:
                merger(self.input_url)
        else:
            self.log.info(
                "No copy to output destination, since the usage of the HDF5Merger component is disabled."
            )

        # Create a MirroredStrategy.
        self.strategy = tf.distribute.MirroredStrategy()
        atexit.register(self.strategy._extended._collective_ops._lock.locked)  # type: ignore
        self.log.info("Number of devices: %s", self.strategy.num_replicas_in_sync)

        # Set up the data reader
        self.log.info("Loading data reader:")
        self.log.info("For a large dataset, this may take a while...")
        self.dl1dh_reader = DLDataReader.from_name(
            self.dl1dh_reader_type,
            input_url_signal=[self.input_url],
            parent=self,
        )
        self.log.info("Number of events loaded: %s", self.dl1dh_reader._get_n_events())
        # Check if the number of events is enough to form a batch
        if self.dl1dh_reader._get_n_events() < self.batch_size:
            raise ToolConfigurationError(
                f"{self.dl1dh_reader._get_n_events()} events are not enough "
                f"to form a batch of size {self.batch_size}. Reduce the batch size."
            )
        # Set the indices for the data loaders
        self.indices = list(range(self.dl1dh_reader._get_n_events()))
        self.last_batch_size = len(self.indices) % (
            self.batch_size * self.strategy.num_replicas_in_sync
        )

    def finish(self):
        self.log.info("Tool is shutting down")

    def _predict_with_model(self, model_path):
        """
        Identify if model is Keras or TFLite. Calls predict function for each case.
        
        Parameters
        ----------
        model_path : str
            Path to model.

        Returns
        -------
        predict_data : astropy.table.Table
            Table containing the prediction results.
        feature_vectors : np.ndarray
            None for TFLite model. None or feature vectors extracted from the backbone
            model for Keras.
        """
        temp_path = pathlib.Path(model_path)
        self.log.info("Checking model type...")

        if temp_path.is_file() and temp_path.suffix == ".tflite":
            self.log.info("TFLite model")
            predict_data, feature_vectors = self._predict_with_tflite_model(model_path)
        elif temp_path.is_file() and (temp_path.suffix == ".h5" or temp_path.suffix == ".keras" or temp_path.suffix == ".pb"):
            self.log.info("Keras model")
            predict_data, feature_vectors = self._predict_with_Keras_model(model_path)
        elif temp_path.is_dir():
            for file in temp_path.iterdir():
                if file.is_file() and file.suffix == ".tflite":
                    self.log.info("TFLite model")
                    predict_data, feature_vectors = self._predict_with_tflite_model(model_path)
                    break
                elif file.is_file() and (file.suffix == ".h5" or file.suffix == ".keras" or file.suffix == ".pb"):
                    self.log.info("Keras model")
                    predict_data, feature_vectors = self._predict_with_Keras_model(model_path)
                    break
        else:
            self.log.warning("Cannot identify model type...")

        return predict_data, feature_vectors
        

    def _predict_with_tflite_model(self, model_path):
        """
        Load a TFLite model from the specified path and predict the data using the loaded model.
        No batch inference is provided.

        Parameters
        ----------
        model_path : str
            Path to a Tensorflow Lite model file (.tflite).

        Returns
        -------
        predict_data : astropy.table.Table
            Table containing the prediction results.
        feature_vectors : np.ndarray
            None, kept for compatibility with Keras model.
        """
        ## Temporary fix: Batch_size is 1. Simulating batch inference will be explored...
        data_loader = DLDataLoader(
            self.dl1dh_reader,
            self.indices,
            batch_size = 1,
            tasks=[],
            sort_by_intensity=self.sort_by_intensity,
            stack_telescope_images=self.stack_telescope_images,
        )

        feature_vectors = None

        interpreter = Interpreter(str(model_path))
        interpreter.allocate_tensors()
        input_details = interpreter.get_input_details()[0]
        output_details = interpreter.get_output_details()[0]
        input_index = input_details["index"]
        output_index = output_details["index"]
        predict_data = []

        # This calls the data loader once per image. It is very inefficient. 
        # Loading the full data and then looping results in tremendous memory wastage
        # but avoids calling __getitem__ for every image.
        # None has worked. A combined approach might be a temporary fix but has not
        # yet been tested.
        
        for data_index in self.indices:
            input_data = data_loader.__getitem__(data_index)[0]["input"]
            interpreter.set_tensor(input_index, input_data)
            interpreter.invoke()
            output_data = interpreter.get_tensor(output_index)[0]
            predict_data.append(output_data)
      

        if model_path.is_file() and model_path.suffix == ".tflite" and "type" in model_path.name:
            prediction_colname = "type"
        elif model_path.is_dir():
            for file in model_path.iterdir():
                if file.is_file() and file.suffix == ".tflite" and "type" in file.name:
                    prediction_colname = "type"
        elif model_path.is_file() and model_path.suffix == ".tflite" and "energy" in model_path.name:
            prediction_colname = "energy"
        elif model_path.is_dir():
            for file in model_path.iterdir():
                if file.is_file() and file.suffix == ".tflite" and "energy" in file.name:
                    prediction_colname = "energy"
        elif model_path.is_file() and model_path.suffix == ".tflite" and "skydirection" in model_path.name:
            prediction_colname = "skydirection"
        elif model_path.is_dir():
            for file in model_path.iterdir():
                if file.is_file() and file.suffix == ".tflite" and "skydirection" in file.name:
                    prediction_colname = "skydirection"
        elif model_path.is_file() and model_path.suffix == ".tflite" and "cameradirection" in model_path.name:
            prediction_colname = "cameradirection"
        elif model_path.is_dir():
            for file in model_path.iterdir():
                if file.is_file() and file.suffix == ".tflite" and "cameradirection" in file.name:
                    prediction_colname = "cameradirection"
                    break

        if prediction_colname == "type":
            predict_data = Table({prediction_colname: predict_data})
        else:
            predict_data = Table(predict_data)        
        
        return predict_data, feature_vectors

    

    def _predict_with_Keras_model(self, model_path):
        """
        Load a Keras model from the specified path and predict the data using the loaded model.
        If a last batch loader is provided, predict the last batch and stack the results.

        Parameters
        ----------
        model_path : str
            Path to a Keras model file (Keras3) or directory (Keras2).

        Returns
        -------
        predict_data : astropy.table.Table
            Table containing the prediction results.
        feature_vectors : np.ndarray
            Feature vectors extracted from the backbone model.
        """
        # Create a new DLDataLoader for each task
        # It turned out to be more robust to initialize the DLDataLoader separately.
        data_loader = DLDataLoader(
            self.dl1dh_reader,
            self.indices,
            tasks=[],
            batch_size=self.batch_size * self.strategy.num_replicas_in_sync,
            sort_by_intensity=self.sort_by_intensity,
            stack_telescope_images=self.stack_telescope_images,
        )
        # Keras is only considering the last complete batch.
        # In prediction mode we don't want to loose the last
        # uncomplete batch, so we are creating an additional
        # batch generator for the remaining events.
        data_loader_last_batch = None
        if self.last_batch_size > 0:
            last_batch_indices = self.indices[-self.last_batch_size :]
            data_loader_last_batch = DLDataLoader(
                self.dl1dh_reader,
                last_batch_indices,
                tasks=[],
                batch_size=self.last_batch_size,
                sort_by_intensity=self.sort_by_intensity,
                stack_telescope_images=self.stack_telescope_images,
            )
        
        # Load the model from the specified path
        model = keras.models.load_model(model_path)
        prediction_colname = (
            #model.layers[-1].name if model.layers[-1].name != "softmax" else "type"
            model.layers[-1].name if "softmax" not in model.layers[-1].name else "type"
        )   
        print(f"Prediction column name: {prediction_colname}")
        print(f"Model layers: {model.layers[-1].name}")
        backbone_model, feature_vectors = None, None
        if self.dl1_features:
            # Get the backbone model which is the second layer of the model
            backbone_model = model.get_layer(index=1)
            # Create a new head model with the same layers as the original model.
            # The output of the backbone model is the input of the head model.
            backbone_output_shape = keras.Input(model.layers[2].input_shape[1:])
            x = backbone_output_shape
            for layer in model.layers[2:]:
                x = layer(x)
            head = keras.Model(inputs=backbone_output_shape, outputs=x)
            # Apply the backbone model with the data loader to retrieve the feature vectors
            feature_vectors = backbone_model.predict(
                data_loader, verbose=self.keras_verbose
            )
            # Apply the head model with the feature vectors to retrieve the prediction
            predict_data = Table(
                {
                    prediction_colname: head.predict(
                        feature_vectors, verbose=self.keras_verbose
                    )
                }
            )
            # Predict the last batch and stack the results to the prediction data
            if data_loader_last_batch is not None:
                feature_vectors_last_batch = backbone_model.predict(
                    data_loader_last_batch, verbose=self.keras_verbose
                )
                feature_vectors = np.concatenate(
                    (feature_vectors, feature_vectors_last_batch)
                )
                predict_data = vstack(
                    [
                        predict_data,
                        Table(
                            {
                                prediction_colname: head.predict(
                                    feature_vectors_last_batch,
                                    verbose=self.keras_verbose,
                                )
                            }
                        ),
                    ]
                )
        else:
<<<<<<< HEAD
            # Tensorboard callback
            #log_path = Path(self.log_file)
            # Folder which contains it
            self.log.info('I am here')
            #print('i am here')
            #print(PredictCTLearnModel.log_file)
            #log_folder = log_path.parent
            #self.log.info('folder', PredictCTLearnModel.log_file)
            #self.log.info('folder', self.log_file)
            #self.log.info('folder', log_folder)
            #profiler_predict_dir =  log_folder / datetime.now().strftime("%Y%m%d-%H%M%S")
            #self.log.info(profiler_predict_dir)
            #tensorboard_callback = keras.callbacks.TensorBoard(
            #        log_dir=profiler_predict_dir, histogram_freq=1, write_graph=True, profile_batch= '500,502')
=======
            # Profiling implementation within Tensorboard callback
            log_path = Path(self.log_file)
            # Folder which contains it
            log_folder = log_path.parent
            self.log.info("Setting up TensorBoard profiling")
            self.log.info("Folder where logs are stored", log_folder)
            profiler_predict_dir =  log_folder / datetime.now().strftime("%Y%m%d-%H%M%S")
            self.log.info("Directory for profiler:", profiler_predict_dir)
            tensorboard_callback = keras.callbacks.TensorBoard(
                    log_dir=profiler_predict_dir, histogram_freq=1, write_graph=True, profile_batch= '500,502')
>>>>>>> ef42e93d
            # Predict the data using the loaded model
            predict_data = model.predict(data_loader, verbose=self.keras_verbose)
             # Create a astropy table with the prediction results
            # The classification task has a softmax layer as the last layer
            # which returns the probabilities for each class in an array, while
            # the regression tasks have output neurons which return the
            # predicted value for the task in a dictionary.
            if prediction_colname == "type":
                predict_data = Table({prediction_colname: predict_data})
            else:
                predict_data = Table(predict_data)
            # Predict the last batch and stack the results to the prediction data
            if data_loader_last_batch is not None:
                predict_data_last_batch = model.predict(
                    data_loader_last_batch, verbose=self.keras_verbose
                )
                if model.layers[-1].name == "type":
                    predict_data_last_batch = Table(
                        {prediction_colname: predict_data_last_batch}
                    )
                else:
                    predict_data_last_batch = Table(predict_data_last_batch)
                predict_data = vstack([predict_data, predict_data_last_batch])
      

        return predict_data, feature_vectors

    def _predict_classification(self, example_identifiers):
        """
        Predict the classification of the primary particle type.

        This method uses a pre-trained type model to predict the type of the primary particle
        for a given set of example identifiers. The predicted classification score ('gammaness')
        is added to the example identifiers table.

        Parameters:
        -----------
        classification_table : astropy.table.Table
            Table containing the example identifiers with an additional column for the
            predicted classification score ('gammaness').
        feature_vectors : np.ndarray
            Feature vectors extracted from the backbone model.
        """
        self.log.info(
            "Predicting for the classification of the primary particle type..."
        )
        # Predict the data using the loaded type_model
        predict_data, feature_vectors = self._predict_with_model(
            self.load_type_model_from
        )
        # Create prediction table and add the predicted classification score ('gammaness')
        classification_table = example_identifiers.copy()
        classification_table.add_column(
            predict_data["type"].T[1], name=f"{self.prefix}_tel_prediction"
        )
        return classification_table, feature_vectors

    def _predict_energy(self, example_identifiers):
        """
        Predict the energy of the primary particle.

        This method uses a pre-trained energy model to predict the energy of the primary particle
        for a given set of example identifiers. The predicted energy is then converted from
        log10(TeV) to TeV and added to the example identifiers table.

        Parameters:
        -----------
        energy_table : astropy.table.Table
            Table containing the example identifiers with an additional column for the
            reconstructed energy in TeV.
        feature_vectors : np.ndarray
            Feature vectors extracted from the backbone model.
        """
        self.log.info("Predicting for the regression of the primary particle energy...")
        # Predict the data using the loaded energy_model
        predict_data, feature_vectors = self._predict_with_model(
            self.load_energy_model_from
        )
        # Convert the reconstructed energy from log10(TeV) to TeV
        reco_energy = u.Quantity(
            np.power(10, np.squeeze(predict_data["energy"])),
            unit=u.TeV,
        )
        # Create prediction table and add the reconstructed energy in TeV
        energy_table = example_identifiers.copy()
        energy_table.add_column(reco_energy, name=f"{self.prefix}_tel_energy")
        return energy_table, feature_vectors

    def _predict_cameradirection(self, example_identifiers):
        """
        Predict the arrival direction of the primary particle based on camera coordinate offsets.

        This method uses a pre-trained direction model to predict the arrival direction of the
        primary particle for a given set of example identifiers. The predicted camera coordinate offsets
        is added to the example identifiers table.

        Parameters:
        -----------
        example_identifiers : astropy.table.Table
            Table containing the example identifiers.

        Returns:
        --------
        cameradirection_table : astropy.table.Table
            Table containing the example identifiers with an additional column for the
            reconstructed camera coordinate offsets in x and y.
        feature_vectors : np.ndarray
            Feature vectors extracted from the backbone model.
        """
        self.log.info(
            "Predicting for the regression of the primary particle arrival direction based on camera coordinate offsets..."
        )
        # Predict the data using the loaded direction_model
        predict_data, feature_vectors = self._predict_with_model(
            self.load_cameradirection_model_from
        )
        # For the direction task, the prediction is the camera coordinate offset in x and y
        # from the telescope pointing.
        cam_coord_offset_x = u.Quantity(predict_data["cameradirection"].T[0], unit=u.m)
        cam_coord_offset_y = u.Quantity(predict_data["cameradirection"].T[1], unit=u.m)
        # Create prediction table and add the reconstructed energy in TeV
        cameradirection_table = example_identifiers.copy()
        cameradirection_table.add_column(cam_coord_offset_x, name="cam_coord_offset_x")
        cameradirection_table.add_column(cam_coord_offset_y, name="cam_coord_offset_y")
        return cameradirection_table, feature_vectors

    def _predict_skydirection(self, example_identifiers):
        """
        Predict the arrival direction of the primary particle based on spherical coordinate offsets.

        This method uses a pre-trained direction model to predict the arrival direction of the primary
        particle for a given set of example identifiers. The predicted spherical coordinate offsets is
        added to the example identifiers table.

        Parameters:
        -----------
        example_identifiers : astropy.table.Table
            Table containing the example identifiers.

        Returns:
        --------
        skydirection_table : astropy.table.Table
            Table containing the example identifiers with an additional column for the
            reconstructed spherical coordinate offsets in fov_lon and fov_lat.
        feature_vectors : np.ndarray
            Feature vectors extracted from the backbone model.
        """
        self.log.info(
            "Predicting for the regression of the primary particle arrival direction based on spherical coordinate offsets..."
        )
        # Predict the data using the loaded direction_model
        predict_data, feature_vectors = self._predict_with_model(
            self.load_skydirection_model_from
        )
        # For the direction task, the prediction is the spherical offset in fov_lon and fov_lat
        # from the telescope pointing.
        fov_lon = u.Quantity(predict_data["skydirection"].T[0], unit=u.deg)
        fov_lat = u.Quantity(predict_data["skydirection"].T[1], unit=u.deg)
        # Create prediction table and add the reconstructed energy in TeV
        skydirection_table = example_identifiers.copy()
        skydirection_table.add_column(fov_lon, name="fov_lon")
        skydirection_table.add_column(fov_lat, name="fov_lat")
        return skydirection_table, feature_vectors

    def _transform_cam_coord_offsets_to_sky(self, table) -> Table:
        """
        Transform the predicted camera coordinate offsets w.r.t. the telescope pointing to Alt/Az coordinates.

        This method converts the predicted camera coordinate offsets w.r.t. the telescope pointing
        in the provided table to Alt/Az coordinates. It also removes the unnecessary columns
        from the table that do not the ctapipe DL2 data format.

        Parameters:
        -----------
        table : astropy.table.Table
            A Table containing the trigger time, telescope pointing, and predicted camera coordinate offsets.

        Returns:
        --------
        table : astropy.table.Table
            A Table with the Alt/Az coordinates following the ctapipe DL2 data format.
        """
        # Get the telescope ID from the table
        tel_id = table["tel_id"][0]
        # Set the telescope position
        tel_ground_frame = self.dl1dh_reader.subarray.tel_coords[
            self.dl1dh_reader.subarray.tel_ids_to_indices(tel_id)
        ]
        # Set the trigger timestamp based on the process type
        if self.dl1dh_reader.process_type == ProcessType.Simulation:
            trigger_time = LST_EPOCH
        elif self.dl1dh_reader.process_type == ProcessType.Observation:
            trigger_time = table["time"]
        # Set the telescope pointing with the trigger timestamp and the telescope position
        altaz = AltAz(
            location=tel_ground_frame.to_earth_location(),
            obstime=trigger_time,
        )
        # Set the telescope pointing
        tel_pointing = SkyCoord(
            az=table["pointing_azimuth"],
            alt=table["pointing_altitude"],
            frame=altaz,
        )
        # Set the camera frame with the focal length and rotation of the camera
        camera_frame = CameraFrame(
            focal_length=self.dl1dh_reader.subarray.tel[
                tel_id
            ].optics.equivalent_focal_length,
            rotation=self.dl1dh_reader.pix_rotation[tel_id],
            telescope_pointing=tel_pointing,
        )
        # Set the camera coordinate offset
        cam_coord_offset = SkyCoord(
            x=table["cam_coord_offset_x"],
            y=table["cam_coord_offset_y"],
            frame=camera_frame,
        )
        # tel_identifiers = tel_identifiers[tel_identifiers["tel_id"] == tel_id]
        # Transform the true Alt/Az coordinates to camera coordinates
        reco_direction = cam_coord_offset.transform_to(altaz)
        # Add the reconstructed direction (az, alt) to the prediction table
        table.add_column(reco_direction.az.to(u.deg), name=f"{self.prefix}_tel_az")
        table.add_column(reco_direction.alt.to(u.deg), name=f"{self.prefix}_tel_alt")
        # Remove unnecessary columns from the table that do not the ctapipe DL2 data format
        table.remove_columns(
            [
                "time",
                "pointing_azimuth",
                "pointing_altitude",
                "cam_coord_offset_x",
                "cam_coord_offset_y",
            ]
        )
        return table

    def _transform_spher_coord_offsets_to_sky(self, table) -> Table:
        """
        Transform the predicted spherical offsets w.r.t. the telescope pointing to Alt/Az coordinates.

        This method converts the predicted spherical offsets w.r.t. the telescope pointing
        in the provided table to Alt/Az coordinates. It also removes the unnecessary columns
        from the table that do not the ctapipe DL2 data format.

        Parameters:
        -----------
        table : astropy.table.Table
            A Table containing the trigger time, telescope pointing, and predicted spherical offsets.

        Returns:
        --------
        table : astropy.table.Table
            A Table with the Alt/Az coordinates following the ctapipe DL2 data format.
        """

        # Set the trigger timestamp based on the process type
        if self.dl1dh_reader.process_type == ProcessType.Simulation:
            trigger_time = LST_EPOCH
        elif self.dl1dh_reader.process_type == ProcessType.Observation:
            trigger_time = table["time"]
        # Set the AltAz frame with the reference location and time
        altaz = AltAz(
            location=self.dl1dh_reader.subarray.reference_location,
            obstime=trigger_time,
        )
        # Set the array pointing
        array_pointing = SkyCoord(
            az=table["pointing_azimuth"],
            alt=table["pointing_altitude"],
            frame=altaz,
        )
        # Set the nominal frame with the array pointing
        nom_frame = NominalFrame(
            origin=array_pointing,
            location=self.dl1dh_reader.subarray.reference_location,
            obstime=trigger_time,
        )
        # Set the reco direction in (alt, az) coordinates
        reco_direction = SkyCoord(
            fov_lon=table["fov_lon"],
            fov_lat=table["fov_lat"],
            frame=nom_frame,
        )
        # Transform the reco direction from nominal frame to the AltAz frame
        sky_coord = reco_direction.transform_to(altaz)
        # Add the reconstructed direction (az, alt) to the prediction table
        table.add_column(reco_direction.az.to(u.deg), name=f"{self.prefix}_az")
        table.add_column(reco_direction.alt.to(u.deg), name=f"{self.prefix}_alt")
        # Remove unnecessary columns from the table that do not the ctapipe DL2 data format
        table.remove_columns(
            [
                "time",
                "pointing_azimuth",
                "pointing_altitude",
                "fov_lon",
                "fov_lat",
            ]
        )
        return table

    def _create_nan_table(self, nonexample_identifiers, columns, shapes):
        """
        Create a table with NaNs for missing predictions.

        This method creates a table with NaNs for missing predictions for the non-example identifiers.
        In stereo mode, the table also a column for the valid telescopes is added with all False values.

        Parameters:
        -----------
        nonexample_identifiers : astropy.table.Table
            Table containing the non-example identifiers.
        columns : list of str
            List of column names to create in the table.
        shapes : list of shapes
            List of shapes for the columns to create in the table.

        Returns:
        --------
        nan_table : astropy.table.Table
            Table containing NaNs for missing predictions.
        """
        # Create a table with NaNs for missing predictions
        nan_table = nonexample_identifiers.copy()
        for column_name, shape in zip(columns, shapes):
            nan_table.add_column(np.full(shape, np.nan), name=column_name)
        # Add that no telescope is valid for the non-example identifiers in stereo mode
        if self.dl1dh_reader.mode == "stereo":
            nan_table.add_column(
                np.zeros(
                    (len(nonexample_identifiers), len(self.dl1dh_reader.tel_ids)),
                    dtype=bool,
                ),
                name=f"{self.prefix}_telescopes",
            )
        return nan_table

    def _store_pointing(self, all_identifiers):
        """
        Store the telescope pointing table from  to the output file.

        Parameters:
        -----------
        all_identifiers : astropy.table.Table
            Table containing the telescope pointing information.
        """

        # Initialize the pointing interpolator from ctapipe
        pointing_interpolator = PointingInterpolator(
            bounds_error=False, extrapolate=True
        )
        pointing_info = []
        for tel_id in self.dl1dh_reader.selected_telescopes[self.dl1dh_reader.tel_type]:
            # Get the telescope pointing from the dl1dh reader
            tel_pointing = self.dl1dh_reader.telescope_pointings[f"tel_{tel_id:03d}"]
            # Add the telescope pointing table to the pointing interpolator
            pointing_interpolator.add_table(tel_id, tel_pointing)
            tel_identifiers = all_identifiers.copy()
            if self.dl1dh_reader.mode == "mono":
                tel_identifiers = tel_identifiers[tel_identifiers["tel_id"] == tel_id]
            # Interpolate the telescope pointing
            tel_altitude, tel_azimuth = pointing_interpolator(
                tel_id, tel_identifiers["time"]
            )
            tel_identifiers.add_column(tel_azimuth, name="pointing_azimuth")
            tel_identifiers.add_column(tel_altitude, name="pointing_altitude")
            pointing_info.append(tel_identifiers)
            if self.dl1dh_reader.mode == "mono":
                tel_pointing_table = Table(
                    {
                        "time": tel_identifiers["time"],
                        "azimuth": tel_identifiers["pointing_azimuth"],
                        "altitude": tel_identifiers["pointing_altitude"],
                    }
                )
                write_table(
                    tel_pointing_table,
                    self.output_path,
                    f"{POINTING_GROUP}/tel_{tel_id:03d}",
                    overwrite=self.overwrite_tables,
                )
                self.log.info(
                    "DL1 telescope pointing table was stored in '%s' under '%s'",
                    self.output_path,
                    f"{POINTING_GROUP}/tel_{tel_id:03d}",
                )
        pointing_info = vstack(pointing_info)
        if self.dl1dh_reader.mode == "stereo":
            # Group the pointing information by subarray event keys
            # TODO: This needs to be debugged with SST1M data
            pointing_info_grouped = pointing_info.group_by(SUBARRAY_EVENT_KEYS)
            pointing_mean = pointing_info_grouped.groups.aggregate(np.mean)
            pointing_info = join(
                all_identifiers,
                pointing_mean,
                keys=SUBARRAY_EVENT_KEYS,
            )
            # TODO: use keep_order for astropy v7.0.0
            pointing_info.sort(SUBARRAY_EVENT_KEYS)
            # Create the pointing table
            pointing_table = Table(
                {
                    "time": pointing_info["time"],
                    "array_azimuth": pointing_info["pointing_azimuth"],
                    "array_altitude": pointing_info["pointing_altitude"],
                    "array_ra": np.nan * np.ones(len(pointing_info)),
                    "array_dec": np.nan * np.ones(len(pointing_info)),
                }
            )
            # Save the pointing table to the output file
            write_table(
                pointing_table,
                self.output_path,
                f"{SUBARRAY_POINTING_GROUP}",
                overwrite=self.overwrite_tables,
            )
            self.log.info(
                "DL1 subarray pointing table was stored in '%s' under '%s'",
                self.output_path,
                f"{SUBARRAY_POINTING_GROUP}",
            )
        return pointing_info

    def _create_feature_vectors_table(
        self,
        example_identifiers,
        nonexample_identifiers=None,
        classification_feature_vectors=None,
        energy_feature_vectors=None,
        direction_feature_vectors=None,
    ):
        """
        Create the table for the DL1 feature vectors.

        This method creates a table with the DL1 feature vectors for the example identifiers and fill NaNs for
        non-example identifiers. The feature vectors are stored in the columns of the table. The table also
        contains a column for the valid predictions.

        Parameters:
        -----------
        example_identifiers : astropy.table.Table
            Table containing the example identifiers.
        nonexample_identifiers : astropy.table.Table or None
            Table containing the non-example identifiers to fill the NaNs.
        classification_feature_vectors : np.ndarray or None
            Array containing the classification feature vectors.
        energy_feature_vectors : np.ndarray or None
            Array containing the energy feature vectors.
        direction_feature_vectors : np.ndarray or None
            Array containing the direction feature vectors.

        Returns:
        --------
        feature_vector_table : astropy.table.Table
            Table containing the DL1 feature vectors for the example and non-example identifiers.
        """
        # Create the feature vector table
        feature_vector_table = example_identifiers.copy()
        feature_vector_table.remove_columns(
            ["pointing_azimuth", "pointing_altitude", "time"]
        )
        columns_list, shapes_list = [], []
        if classification_feature_vectors is not None:
            is_valid_col = ~np.isnan(
                np.min(classification_feature_vectors, axis=1), dtype=bool
            )
            feature_vector_table.add_column(
                classification_feature_vectors,
                name=f"{self.prefix}_tel_classification_feature_vectors",
            )
            if nonexample_identifiers is not None:
                columns_list.append(f"{self.prefix}_tel_classification_feature_vectors")
                shapes_list.append(
                    (
                        len(nonexample_identifiers),
                        classification_feature_vectors.shape[1],
                    )
                )
        if energy_feature_vectors is not None:
            is_valid_col = ~np.isnan(np.min(energy_feature_vectors, axis=1), dtype=bool)
            feature_vector_table.add_column(
                energy_feature_vectors, name=f"{self.prefix}_tel_energy_feature_vectors"
            )
            if nonexample_identifiers is not None:
                columns_list.append(f"{self.prefix}_tel_energy_feature_vectors")
                shapes_list.append(
                    (
                        len(nonexample_identifiers),
                        energy_feature_vectors.shape[1],
                    )
                )
        if direction_feature_vectors is not None:
            is_valid_col = ~np.isnan(
                np.min(direction_feature_vectors, axis=1), dtype=bool
            )
            feature_vector_table.add_column(
                direction_feature_vectors,
                name=f"{self.prefix}_tel_geometry_feature_vectors",
            )
            if nonexample_identifiers is not None:
                columns_list.append(f"{self.prefix}_tel_geometry_feature_vectors")
                shapes_list.append(
                    (
                        len(nonexample_identifiers),
                        direction_feature_vectors.shape[1],
                    )
                )
        # Produce output table with NaNs for missing predictions
        if nonexample_identifiers is not None:
            if len(nonexample_identifiers) > 0:
                nan_table = self._create_nan_table(
                    nonexample_identifiers,
                    columns=columns_list,
                    shapes=shapes_list,
                )
                feature_vector_table = vstack([feature_vector_table, nan_table])
                is_valid_col = np.concatenate(
                    (is_valid_col, np.zeros(len(nonexample_identifiers), dtype=bool))
                )
        # Add is_valid column to the feature vector table
        feature_vector_table.add_column(
            is_valid_col,
            name=f"{self.prefix}_tel_is_valid",
        )
        return feature_vector_table


class MonoPredictCTLearnModel(PredictCTLearnModel):
    """
    Tool to predict the gammaness, energy and arrival direction from monoscopic R1/DL1 data using CTLearn models.

    This tool extends the ``PredictCTLearnModel`` to specifically handle monoscopic R1/DL1 data. The prediction
    is performed using the CTLearn models. The data is stored in the output file following the ctapipe DL2 data format.
    It also stores the telescope pointing monitoring and DL1 feature vectors (if selected) in the output file.

    Attributes
    ----------
    name : str
        Name of the tool.
    description : str
        Description of the tool.
    examples : str
        Examples of how to use the tool.

    Methods
    -------
    start()
        Start the tool.
    _store_mc_telescope_pointing(all_identifiers)
        Store the telescope pointing table for the mono mode for MC simulation.
    """

    name = "ctlearn-predict-mono-model"
    description = __doc__

    examples = """
    To predict from pixel-wise image data in mono mode using trained CTLearn models:
    > ctlearn-predict-mono-model \\
        --input_url input.dl1.h5 \\
        --PredictCTLearnModel.batch_size=64 \\
        --PredictCTLearnModel.dl1dh_reader_type=DLImageReader \\
        --DLImageReader.channels=cleaned_image \\
        --DLImageReader.channels=cleaned_relative_peak_time \\
        --DLImageReader.image_mapper_type=BilinearMapper \\
        --type_model="/path/to/your/mono/type/ctlearn_model.cpk" \\
        --energy_model="/path/to/your/mono/energy/ctlearn_model.cpk" \\
        --cameradirection_model="/path/to/your/mono/cameradirection/ctlearn_model.cpk" \\
        --dl1-features \\
        --use-HDF5Merger \\
        --no-dl1-images \\
        --no-true-images \\
        --output output.dl2.h5 \\
        --PredictCTLearnModel.overwrite_tables=True \\

    To predict from pixel-wise waveform data in mono mode using trained CTLearn models:
    > ctlearn-predict-mono-model \\
        --input_url input.r1.h5 \\
        --PredictCTLearnModel.dl1dh_reader_type=DLWaveformReader \\
        --DLWaveformReader.sequnce_length=20 \\
        --DLWaveformReader.image_mapper_type=BilinearMapper \\
        --type_model="/path/to/your/mono_waveform/type/ctlearn_model.cpk" \\
        --energy_model="/path/to/your/mono_waveform/energy/ctlearn_model.cpk" \\
        --cameradirection_model="/path/to/your/mono_waveform/cameradirection/ctlearn_model.cpk" \\
        --use-HDF5Merger \\
        --no-r0-waveforms \\
        --no-r1-waveforms \\
        --no-dl1-images \\
        --no-true-images \\
        --output output.dl2.h5 \\
        --PredictCTLearnModel.overwrite_tables=True \\
    """

    stereo_combiner_cls = ComponentName(
        StereoCombiner,
        default_value="StereoMeanCombiner",
        help="Which stereo combination method to use after the monoscopic reconstruction.",
    ).tag(config=True)

    def start(self):
        self.log.info("Processing the telescope pointings...")
        # Retrieve the IDs from the dl1dh for the prediction tables
        example_identifiers = self.dl1dh_reader.example_identifiers.copy()
        if self.dl1dh_reader_type == "DLRawTriggerReader":
            example_identifiers.keep_columns(TELESCOPE_EVENT_KEYS + ["patch_index", "cherenkov_pe", "patch_class", "low_trigger"])
        else: 
            example_identifiers.keep_columns(TELESCOPE_EVENT_KEYS)
        all_identifiers = self.dl1dh_reader.tel_trigger_table.copy()
        all_identifiers.keep_columns(TELESCOPE_EVENT_KEYS + ["time"])
        nonexample_identifiers = setdiff(
            all_identifiers, example_identifiers, keys=TELESCOPE_EVENT_KEYS
        )
        nonexample_identifiers.remove_column("time")
        # Pointing table for the mono mode for MC simulation
        if self.dl1dh_reader.process_type == ProcessType.Simulation:
            pointing_info = self._store_mc_telescope_pointing(all_identifiers)

        # Pointing table for the observation mode
        if self.dl1dh_reader.process_type == ProcessType.Observation:
            pointing_info = super()._store_pointing(all_identifiers)

        self.log.info("Starting the prediction...")
        classification_feature_vectors = None
        if self.load_type_model_from is not None:
            self.type_stereo_combiner = StereoCombiner.from_name(
                self.stereo_combiner_cls,
                prefix=self.prefix,
                property=ReconstructionProperty.PARTICLE_TYPE,
                parent=self,
            )
            # Predict the energy of the primary particle
            classification_table, classification_feature_vectors = (
                super()._predict_classification(example_identifiers)
            )
            if self.dl2_telescope:
                # Produce output table with NaNs for missing predictions
                if len(nonexample_identifiers) > 0:
                    nan_table = super()._create_nan_table(
                        nonexample_identifiers,
                        columns=[f"{self.prefix}_tel_prediction"],
                        shapes=[(len(nonexample_identifiers),)],
                    )
                    classification_table = vstack([classification_table, nan_table])
                # Add is_valid column to the energy table
                classification_table.add_column(
                    ~np.isnan(
                        classification_table[f"{self.prefix}_tel_prediction"].data,
                        dtype=bool,
                    ),
                    name=f"{self.prefix}_tel_is_valid",
                )
                # Add the default values and meta data to the table
                add_defaults_and_meta(
                    classification_table,
                    ParticleClassificationContainer,
                    prefix=self.prefix,
                    add_tel_prefix=True,
                )
                for tel_id in self.dl1dh_reader.selected_telescopes[
                    self.dl1dh_reader.tel_type
                ]:
                    # Retrieve the example identifiers for the selected telescope
                    telescope_mask = classification_table["tel_id"] == tel_id
                    classification_tel_table = classification_table[telescope_mask]
                    classification_tel_table.sort(TELESCOPE_EVENT_KEYS)
                    # Save the prediction to the output file for the selected telescope
                    write_table(
                        classification_tel_table,
                        self.output_path,
                        f"{DL2_TELESCOPE_GROUP}/classification/{self.prefix}/tel_{tel_id:03d}",
                        overwrite=self.overwrite_tables,
                    )
                    self.log.info(
                        "DL2 prediction data was stored in '%s' under '%s'",
                        self.output_path,
                        f"{DL2_TELESCOPE_GROUP}/classification/{self.prefix}/tel_{tel_id:03d}",
                    )
            if self.dl2_subarray:
                self.log.info("Processing and storing the subarray type prediction...")
                # Combine the telescope predictions to the subarray prediction using the stereo combiner
                subarray_classification_table = self.type_stereo_combiner.predict_table(
                    classification_table
                )
                # TODO: Remove temporary fix once the stereo combiner returns correct table
                # Check if the table has to be converted to a boolean mask
                if (
                    subarray_classification_table[f"{self.prefix}_telescopes"].dtype
                    != np.bool_
                ):
                    # Create boolean mask for telescopes that participate in the stereo reconstruction combination
                    reco_telescopes = np.zeros(
                        (
                            len(subarray_classification_table),
                            len(self.dl1dh_reader.tel_ids),
                        ),
                        dtype=bool,
                    )
                    # Loop over the table and set the boolean mask for the telescopes
                    for index, tel_id_mask in enumerate(
                        subarray_classification_table[f"{self.prefix}_telescopes"]
                    ):
                        if not tel_id_mask:
                            continue
                        for tel_id in tel_id_mask:
                            reco_telescopes[index][
                                self.dl1dh_reader.subarray.tel_ids_to_indices(tel_id)
                            ] = True
                    # Overwrite the column with the boolean mask with fix length
                    subarray_classification_table[f"{self.prefix}_telescopes"] = (
                        reco_telescopes
                    )
                # Save the prediction to the output file
                write_table(
                    subarray_classification_table,
                    self.output_path,
                    f"{DL2_SUBARRAY_GROUP}/classification/{self.prefix}",
                    overwrite=self.overwrite_tables,
                )
                self.log.info(
                    "DL2 prediction data was stored in '%s' under '%s'",
                    self.output_path,
                    f"{DL2_SUBARRAY_GROUP}/classification/{self.prefix}",
                )
        energy_feature_vectors = None
        if self.load_energy_model_from is not None:
            self.energy_stereo_combiner = StereoCombiner.from_name(
                self.stereo_combiner_cls,
                prefix=self.prefix,
                property=ReconstructionProperty.ENERGY,
                parent=self,
            )
            # Predict the energy of the primary particle
            energy_table, energy_feature_vectors = super()._predict_energy(
                example_identifiers
            )
            if self.dl2_telescope:
                # Produce output table with NaNs for missing predictions
                if len(nonexample_identifiers) > 0:
                    nan_table = super()._create_nan_table(
                        nonexample_identifiers,
                        columns=[f"{self.prefix}_tel_energy"],
                        shapes=[(len(nonexample_identifiers),)],
                    )
                    energy_table = vstack([energy_table, nan_table])
                # Add is_valid column to the energy table
                energy_table.add_column(
                    ~np.isnan(
                        energy_table[f"{self.prefix}_tel_energy"].data, dtype=bool
                    ),
                    name=f"{self.prefix}_tel_is_valid",
                )
                # Add the default values and meta data to the table
                add_defaults_and_meta(
                    energy_table,
                    ReconstructedEnergyContainer,
                    prefix=self.prefix,
                    add_tel_prefix=True,
                )
                for tel_id in self.dl1dh_reader.selected_telescopes[
                    self.dl1dh_reader.tel_type
                ]:
                    # Retrieve the example identifiers for the selected telescope
                    telescope_mask = energy_table["tel_id"] == tel_id
                    energy_tel_table = energy_table[telescope_mask]
                    energy_tel_table.sort(TELESCOPE_EVENT_KEYS)
                    # Save the prediction to the output file
                    write_table(
                        energy_tel_table,
                        self.output_path,
                        f"{DL2_TELESCOPE_GROUP}/energy/{self.prefix}/tel_{tel_id:03d}",
                        overwrite=self.overwrite_tables,
                    )
                    self.log.info(
                        "DL2 prediction data was stored in '%s' under '%s'",
                        self.output_path,
                        f"{DL2_TELESCOPE_GROUP}/energy/{self.prefix}/tel_{tel_id:03d}",
                    )
            if self.dl2_subarray:
                self.log.info(
                    "Processing and storing the subarray energy prediction..."
                )
                # Combine the telescope predictions to the subarray prediction using the stereo combiner
                subarray_energy_table = self.energy_stereo_combiner.predict_table(
                    energy_table
                )
                # TODO: Remove temporary fix once the stereo combiner returns correct table
                # Check if the table has to be converted to a boolean mask
                if subarray_energy_table[f"{self.prefix}_telescopes"].dtype != np.bool_:
                    # Create boolean mask for telescopes that participate in the stereo reconstruction combination
                    reco_telescopes = np.zeros(
                        (len(subarray_energy_table), len(self.dl1dh_reader.tel_ids)),
                        dtype=bool,
                    )
                    # Loop over the table and set the boolean mask for the telescopes
                    for index, tel_id_mask in enumerate(
                        subarray_energy_table[f"{self.prefix}_telescopes"]
                    ):
                        if not tel_id_mask:
                            continue
                        for tel_id in tel_id_mask:
                            reco_telescopes[index][
                                self.dl1dh_reader.subarray.tel_ids_to_indices(tel_id)
                            ] = True
                    # Overwrite the column with the boolean mask with fix length
                    subarray_energy_table[f"{self.prefix}_telescopes"] = reco_telescopes
                # Save the prediction to the output file
                write_table(
                    subarray_energy_table,
                    self.output_path,
                    f"{DL2_SUBARRAY_GROUP}/energy/{self.prefix}",
                    overwrite=self.overwrite_tables,
                )
                self.log.info(
                    "DL2 prediction data was stored in '%s' under '%s'",
                    self.output_path,
                    f"{DL2_SUBARRAY_GROUP}/energy/{self.prefix}",
                )
        direction_feature_vectors = None
        if self.load_cameradirection_model_from is not None:
            self.geometry_stereo_combiner = StereoCombiner.from_name(
                self.stereo_combiner_cls,
                prefix=self.prefix,
                property=ReconstructionProperty.GEOMETRY,
                parent=self,
            )
            # Join the prediction table with the telescope pointing table
            example_identifiers = join(
                left=example_identifiers,
                right=pointing_info,
                keys=TELESCOPE_EVENT_KEYS,
            )
            # Predict the arrival direction of the primary particle
            direction_table, direction_feature_vectors = (
                super()._predict_cameradirection(example_identifiers)
            )
            direction_tel_tables = []
            if self.dl2_telescope:
                for tel_id in self.dl1dh_reader.selected_telescopes[
                    self.dl1dh_reader.tel_type
                ]:
                    # Retrieve the example identifiers for the selected telescope
                    telescope_mask = direction_table["tel_id"] == tel_id
                    direction_tel_table = direction_table[telescope_mask]
                    direction_tel_table = super()._transform_cam_coord_offsets_to_sky(
                        direction_tel_table
                    )
                    # Produce output table with NaNs for missing predictions
                    nan_telescope_mask = nonexample_identifiers["tel_id"] == tel_id
                    nonexample_identifiers_tel = nonexample_identifiers[
                        nan_telescope_mask
                    ]
                    if len(nonexample_identifiers_tel) > 0:
                        nan_table = super()._create_nan_table(
                            nonexample_identifiers_tel,
                            columns=[f"{self.prefix}_tel_alt", f"{self.prefix}_tel_az"],
                            shapes=[
                                (len(nonexample_identifiers_tel),),
                                (len(nonexample_identifiers_tel),),
                            ],
                        )
                        direction_tel_table = vstack([direction_tel_table, nan_table])
                    direction_tel_table.sort(TELESCOPE_EVENT_KEYS)
                    # Add is_valid column to the direction table
                    direction_tel_table.add_column(
                        ~np.isnan(
                            direction_tel_table[f"{self.prefix}_tel_alt"].data,
                            dtype=bool,
                        ),
                        name=f"{self.prefix}_tel_is_valid",
                    )
                    # Add the default values and meta data to the table
                    add_defaults_and_meta(
                        direction_tel_table,
                        ReconstructedGeometryContainer,
                        prefix=self.prefix,
                        add_tel_prefix=True,
                    )
                    direction_tel_tables.append(direction_tel_table)
                    # Save the prediction to the output file
                    write_table(
                        direction_tel_table,
                        self.output_path,
                        f"{DL2_TELESCOPE_GROUP}/geometry/{self.prefix}/tel_{tel_id:03d}",
                        overwrite=self.overwrite_tables,
                    )
                    self.log.info(
                        "DL2 prediction data was stored in '%s' under '%s'",
                        self.output_path,
                        f"{DL2_TELESCOPE_GROUP}/geometry/{self.prefix}/tel_{tel_id:03d}",
                    )
            if self.dl2_subarray:
                self.log.info(
                    "Processing and storing the subarray geometry prediction..."
                )
                # Stack the telescope tables to the subarray table
                direction_tel_tables = vstack(direction_tel_tables)
                # Sort the table by the telescope event keys
                direction_tel_tables.sort(TELESCOPE_EVENT_KEYS)
                # Combine the telescope predictions to the subarray prediction using the stereo combiner
                subarray_direction_table = self.geometry_stereo_combiner.predict_table(
                    direction_tel_tables
                )
                # TODO: Remove temporary fix once the stereo combiner returns correct table
                # Check if the table has to be converted to a boolean mask
                if (
                    subarray_direction_table[f"{self.prefix}_telescopes"].dtype
                    != np.bool_
                ):
                    # Create boolean mask for telescopes that participate in the stereo reconstruction combination
                    reco_telescopes = np.zeros(
                        (len(subarray_direction_table), len(self.dl1dh_reader.tel_ids)),
                        dtype=bool,
                    )
                    # Loop over the table and set the boolean mask for the telescopes
                    for index, tel_id_mask in enumerate(
                        subarray_direction_table[f"{self.prefix}_telescopes"]
                    ):
                        if not tel_id_mask:
                            continue
                        for tel_id in tel_id_mask:
                            reco_telescopes[index][
                                self.dl1dh_reader.subarray.tel_ids_to_indices(tel_id)
                            ] = True
                    # Overwrite the column with the boolean mask with fix length
                    subarray_direction_table[f"{self.prefix}_telescopes"] = (
                        reco_telescopes
                    )
                # Save the prediction to the output file
                write_table(
                    subarray_direction_table,
                    self.output_path,
                    f"{DL2_SUBARRAY_GROUP}/geometry/{self.prefix}",
                    overwrite=self.overwrite_tables,
                )
                self.log.info(
                    "DL2 prediction data was stored in '%s' under '%s'",
                    self.output_path,
                    f"{DL2_SUBARRAY_GROUP}/geometry/{self.prefix}",
                )
        # Create the feature vector table if the DL1 features are enabled
        if self.dl1_features:
            self.log.info("Processing and storing dl1 feature vectors...")
            feature_vector_table = super()._create_feature_vectors_table(
                example_identifiers,
                nonexample_identifiers,
                classification_feature_vectors,
                energy_feature_vectors,
                direction_feature_vectors,
            )
            # Loop over the selected telescopes and store the feature vectors
            # for each telescope in the output file. The feature vectors are stored
            # in the DL1_TELESCOPE_GROUP/features/{prefix}/tel_{tel_id:03d} table.
            for tel_id in self.dl1dh_reader.selected_telescopes[
                self.dl1dh_reader.tel_type
            ]:
                # Retrieve the example identifiers for the selected telescope
                telescope_mask = feature_vector_table["tel_id"] == tel_id
                feature_vectors_tel_table = feature_vector_table[telescope_mask]
                feature_vectors_tel_table.sort(TELESCOPE_EVENT_KEYS)
                # Save the prediction to the output file
                write_table(
                    feature_vectors_tel_table,
                    self.output_path,
                    f"{DL1_TELESCOPE_GROUP}/features/{self.prefix}/tel_{tel_id:03d}",
                    overwrite=self.overwrite_tables,
                )
                self.log.info(
                    "DL1 feature vectors was stored in '%s' under '%s'",
                    self.output_path,
                    f"{DL1_TELESCOPE_GROUP}/features/{self.prefix}/tel_{tel_id:03d}",
                )

    def _store_mc_telescope_pointing(self, all_identifiers):
        """
        Store the telescope pointing table from MC simulation to the output file.

        Parameters:
        -----------
        all_identifiers : astropy.table.Table
            Table containing the telescope pointing information.
        """
        # Create the pointing table for each telescope
        pointing_info = []
        for tel_id in self.dl1dh_reader.selected_telescopes[self.dl1dh_reader.tel_type]:
            # Pointing table for the mono mode
            tel_pointing = self.dl1dh_reader.get_tel_pointing(self.input_url, tel_id)
            tel_pointing.rename_column("telescope_pointing_azimuth", "pointing_azimuth")
            tel_pointing.rename_column(
                "telescope_pointing_altitude", "pointing_altitude"
            )
            # Join the prediction table with the telescope pointing table
            tel_pointing = join(
                left=tel_pointing,
                right=all_identifiers,
                keys=["obs_id", "tel_id"],
            )
            # TODO: use keep_order for astropy v7.0.0
            tel_pointing.sort(TELESCOPE_EVENT_KEYS)
            # Retrieve the example identifiers for the selected telescope
            tel_pointing_table = Table(
                {
                    "time": tel_pointing["time"],
                    "azimuth": tel_pointing["pointing_azimuth"],
                    "altitude": tel_pointing["pointing_altitude"],
                }
            )
            write_table(
                tel_pointing_table,
                self.output_path,
                f"{POINTING_GROUP}/tel_{tel_id:03d}",
                overwrite=self.overwrite_tables,
            )
            self.log.info(
                "DL1 telescope pointing table was stored in '%s' under '%s'",
                self.output_path,
                f"{POINTING_GROUP}/tel_{tel_id:03d}",
            )
            pointing_info.append(tel_pointing)
        pointing_info = vstack(pointing_info)
        return pointing_info


class StereoPredictCTLearnModel(PredictCTLearnModel):
    """
    Tool to predict the gammaness, energy and arrival direction from R1/DL1 stereoscopic data using CTLearn models.

    This tool extends the ``PredictCTLearnModel`` to specifically handle stereoscopic R1/DL1 data. The prediction
    is performed using the CTLearn models. The data is stored in the output file following the ctapipe DL2 data format.
    It also stores the telescope/subarray pointing monitoring and DL1 feature vectors (if selected) in the output file.

    Attributes
    ----------
    name : str
        Name of the tool.
    description : str
        Description of the tool.
    examples : str
        Examples of how to use the tool.

    Methods
    -------
    start()
        Start the tool.
    _store_mc_subarray_pointing(all_identifiers)
        Store the subarray pointing table for the stereo mode for MC simulation.
    """

    name = "ctlearn-predict-stereo-model"
    description = __doc__

    examples = """
    To predict from pixel-wise image data in stereo mode using trained CTLearn models:
    > ctlearn-predict-stereo-model \\
        --input_url input.dl1.h5 \\
        --PredictCTLearnModel.batch_size=16 \\
        --PredictCTLearnModel.dl1dh_reader_type=DLImageReader \\
        --DLImageReader.channels=cleaned_image \\
        --DLImageReader.channels=cleaned_relative_peak_time \\
        --DLImageReader.image_mapper_type=BilinearMapper \\
        --DLImageReader.mode=stereo \\
        --DLImageReader.min_telescopes=2 \\
        --PredictCTLearnModel.stack_telescope_images=True \\
        --type_model="/path/to/your/stereo/type/ctlearn_model.cpk" \\
        --energy_model="/path/to/your/stereo/energy/ctlearn_model.cpk" \\
        --skydirection_model="/path/to/your/stereo/skydirection/ctlearn_model.cpk" \\
        --output output.dl2.h5 \\
        --PredictCTLearnModel.overwrite_tables=True \\
    """

    def start(self):
        self.log.info("Processing the telescope pointings...")
        # Retrieve the IDs from the dl1dh for the prediction tables
        example_identifiers = self.dl1dh_reader.unique_example_identifiers.copy()
        example_identifiers.keep_columns(SUBARRAY_EVENT_KEYS)
        all_identifiers = self.dl1dh_reader.subarray_trigger_table.copy()
        all_identifiers.keep_columns(SUBARRAY_EVENT_KEYS + ["time"])
        nonexample_identifiers = setdiff(
            all_identifiers, example_identifiers, keys=SUBARRAY_EVENT_KEYS
        )
        nonexample_identifiers.remove_column("time")
        # Construct the survival telescopes for each event of the example_identifiers
        survival_telescopes = []
        for subarray_event in self.dl1dh_reader.example_identifiers_grouped.groups:
            survival_mask = np.zeros(len(self.dl1dh_reader.tel_ids), dtype=bool)
            survival_tels = [
                self.dl1dh_reader.subarray.tel_indices[tel_id]
                for tel_id in subarray_event["tel_id"].data
            ]
            survival_mask[survival_tels] = True
            survival_telescopes.append(survival_mask)
        # Add the survival telescopes to the example_identifiers
        example_identifiers.add_column(
            survival_telescopes, name=f"{self.prefix}_telescopes"
        )
        # Pointing table for the stereo mode for MC simulation
        if self.dl1dh_reader.process_type == ProcessType.Simulation:
            pointing_info = self._store_mc_subarray_pointing(all_identifiers)

        # Pointing table for the observation mode
        if self.dl1dh_reader.process_type == ProcessType.Observation:
            pointing_info = super()._store_pointing(all_identifiers)

        self.log.info("Starting the prediction...")
        classification_feature_vectors = None
        if self.load_type_model_from is not None:
            # Predict the energy of the primary particle
            classification_table, classification_feature_vectors = (
                super()._predict_classification(example_identifiers)
            )
            if self.dl2_subarray:
                # Produce output table with NaNs for missing predictions
                if len(nonexample_identifiers) > 0:
                    nan_table = super()._create_nan_table(
                        nonexample_identifiers,
                        columns=[f"{self.prefix}_tel_prediction"],
                        shapes=[(len(nonexample_identifiers),)],
                    )
                    classification_table = vstack([classification_table, nan_table])
                # Add is_valid column to the energy table
                classification_table.add_column(
                    ~np.isnan(
                        classification_table[f"{self.prefix}_tel_prediction"].data,
                        dtype=bool,
                    ),
                    name=f"{self.prefix}_tel_is_valid",
                )
                # Rename the columns for the stereo mode
                classification_table.rename_column(
                    f"{self.prefix}_tel_prediction", f"{self.prefix}_prediction"
                )
                classification_table.rename_column(
                    f"{self.prefix}_tel_is_valid", f"{self.prefix}_is_valid"
                )
                classification_table.sort(SUBARRAY_EVENT_KEYS)
                # Add the default values and meta data to the table
                add_defaults_and_meta(
                    classification_table,
                    ParticleClassificationContainer,
                    prefix=self.prefix,
                )
                # Save the prediction to the output file
                write_table(
                    classification_table,
                    self.output_path,
                    f"{DL2_SUBARRAY_GROUP}/classification/{self.prefix}",
                    overwrite=self.overwrite_tables,
                )
                self.log.info(
                    "DL2 prediction data was stored in '%s' under '%s'",
                    self.output_path,
                    f"{DL2_SUBARRAY_GROUP}/classification/{self.prefix}",
                )
        energy_feature_vectors = None
        if self.load_energy_model_from is not None:
            # Predict the energy of the primary particle
            energy_table, energy_feature_vectors = super()._predict_energy(
                example_identifiers
            )
            if self.dl2_subarray:
                # Produce output table with NaNs for missing predictions
                if len(nonexample_identifiers) > 0:
                    nan_table = super()._create_nan_table(
                        nonexample_identifiers,
                        columns=[f"{self.prefix}_tel_energy"],
                        shapes=[(len(nonexample_identifiers),)],
                    )
                    energy_table = vstack([energy_table, nan_table])
                # Add is_valid column to the energy table
                energy_table.add_column(
                    ~np.isnan(
                        energy_table[f"{self.prefix}_tel_energy"].data, dtype=bool
                    ),
                    name=f"{self.prefix}_tel_is_valid",
                )
                # Rename the columns for the stereo mode
                energy_table.rename_column(
                    f"{self.prefix}_tel_energy", f"{self.prefix}_energy"
                )
                energy_table.rename_column(
                    f"{self.prefix}_tel_is_valid", f"{self.prefix}_is_valid"
                )
                energy_table.sort(SUBARRAY_EVENT_KEYS)
                # Add the default values and meta data to the table
                add_defaults_and_meta(
                    energy_table,
                    ReconstructedEnergyContainer,
                    prefix=self.prefix,
                )
                # Save the prediction to the output file
                write_table(
                    energy_table,
                    self.output_path,
                    f"{DL2_SUBARRAY_GROUP}/energy/{self.prefix}",
                    overwrite=self.overwrite_tables,
                )
                self.log.info(
                    "DL2 prediction data was stored in '%s' under '%s'",
                    self.output_path,
                    f"{DL2_SUBARRAY_GROUP}/energy/{self.prefix}",
                )
        direction_feature_vectors = None
        if self.load_skydirection_model_from is not None:
            # Join the prediction table with the telescope pointing table
            example_identifiers = join(
                left=example_identifiers,
                right=pointing_info,
                keys=SUBARRAY_EVENT_KEYS,
            )
            # Predict the arrival direction of the primary particle
            direction_table, direction_feature_vectors = super()._predict_skydirection(
                example_identifiers
            )
            if self.dl2_subarray:
                # Transform the spherical coordinate offsets to sky coordinates
                direction_table = super()._transform_spher_coord_offsets_to_sky(
                    direction_table
                )
                # Produce output table with NaNs for missing predictions
                if len(nonexample_identifiers) > 0:
                    nan_table = super()._create_nan_table(
                        nonexample_identifiers,
                        columns=[f"{self.prefix}_alt", f"{self.prefix}_az"],
                        shapes=[
                            (len(nonexample_identifiers),),
                            (len(nonexample_identifiers),),
                        ],
                    )
                    direction_table = vstack([direction_table, nan_table])
                # Add is_valid column to the direction table
                direction_table.add_column(
                    ~np.isnan(direction_table[f"{self.prefix}_alt"].data, dtype=bool),
                    name=f"{self.prefix}_is_valid",
                )
                direction_table.sort(SUBARRAY_EVENT_KEYS)
                # Add the default values and meta data to the table
                add_defaults_and_meta(
                    direction_table,
                    ReconstructedGeometryContainer,
                    prefix=self.prefix,
                )
                # Save the prediction to the output file
                write_table(
                    direction_table,
                    self.output_path,
                    f"{DL2_SUBARRAY_GROUP}/geometry/{self.prefix}",
                    overwrite=self.overwrite_tables,
                )
                self.log.info(
                    "DL2 prediction data was stored in '%s' under '%s'",
                    self.output_path,
                    f"{DL2_SUBARRAY_GROUP}/geometry/{self.prefix}",
                )

        # Create the feature vector table if the DL1 features are enabled
        if self.dl1_features:
            self.log.info("Processing and storing dl1 feature vectors...")
            feature_vector_table = super()._create_feature_vectors_table(
                example_identifiers,
                nonexample_identifiers,
                classification_feature_vectors,
                energy_feature_vectors,
                direction_feature_vectors,
            )
            # Loop over the selected telescopes and store the feature vectors
            # for each telescope in the output file. The feature vectors are stored
            # in the DL1_TELESCOPE_GROUP/features/{prefix}/tel_{tel_id:03d} table.
            # Rename the columns for the stereo mode
            feature_vector_table.rename_column(
                f"{self.prefix}_tel_classification_feature_vectors",
                f"{self.prefix}_classification_feature_vectors",
            )
            feature_vector_table.rename_column(
                f"{self.prefix}_tel_energy_feature_vectors",
                f"{self.prefix}_energy_feature_vectors",
            )
            feature_vector_table.rename_column(
                f"{self.prefix}_tel_geometry_feature_vectors",
                f"{self.prefix}_geometry_feature_vectors",
            )
            feature_vector_table.rename_column(
                f"{self.prefix}_tel_is_valid", f"{self.prefix}_is_valid"
            )
            feature_vector_table.sort(SUBARRAY_EVENT_KEYS)
            # Save the prediction to the output file
            write_table(
                feature_vector_table,
                self.output_path,
                f"{DL1_SUBARRAY_GROUP}/features/{self.prefix}",
                overwrite=self.overwrite_tables,
            )
            self.log.info(
                "DL1 feature vectors was stored in '%s' under '%s'",
                self.output_path,
                f"{DL1_SUBARRAY_GROUP}/features/{self.prefix}",
            )

    def _store_mc_subarray_pointing(self, all_identifiers):
        """
        Store the subarray pointing table from MC simulation to the output file.

        Parameters:
        -----------
        all_identifiers : astropy.table.Table
            Table containing the subarray pointing information.
        """
        # Read the subarray pointing table
        pointing_info = read_table(
            self.input_url,
            f"{SIMULATION_CONFIG_TABLE}",
        )
        # Assuming min_az = max_az and min_alt = max_alt
        pointing_info.keep_columns(["obs_id", "min_az", "min_alt"])
        pointing_info.rename_column("min_az", "pointing_azimuth")
        pointing_info.rename_column("min_alt", "pointing_altitude")
        # Join the prediction table with the telescope pointing table
        pointing_info = join(
            left=pointing_info,
            right=all_identifiers,
            keys=["obs_id"],
        )
        # TODO: use keep_order for astropy v7.0.0
        pointing_info.sort(SUBARRAY_EVENT_KEYS)
        # Create the pointing table
        pointing_table = Table(
            {
                "time": pointing_info["time"],
                "array_azimuth": pointing_info["pointing_azimuth"],
                "array_altitude": pointing_info["pointing_altitude"],
                "array_ra": np.nan * np.ones(len(pointing_info)),
                "array_dec": np.nan * np.ones(len(pointing_info)),
            }
        )
        # Save the pointing table to the output file
        write_table(
            pointing_table,
            self.output_path,
            f"{SUBARRAY_POINTING_GROUP}",
            overwrite=self.overwrite_tables,
        )
        self.log.info(
            "DL1 subarray pointing table was stored in '%s' under '%s'",
            self.output_path,
            f"{SUBARRAY_POINTING_GROUP}",
        )
        return pointing_info


def mono_tool():
    # Run the tool
    mono_tool = MonoPredictCTLearnModel()
    mono_tool.run()


def stereo_tool():
    # Run the tool
    stereo_tool = StereoPredictCTLearnModel()
    stereo_tool.run()


if __name__ == "mono_tool":
    mono_tool()

if __name__ == "stereo_tool":
    stereo_tool()<|MERGE_RESOLUTION|>--- conflicted
+++ resolved
@@ -651,22 +651,6 @@
                     ]
                 )
         else:
-<<<<<<< HEAD
-            # Tensorboard callback
-            #log_path = Path(self.log_file)
-            # Folder which contains it
-            self.log.info('I am here')
-            #print('i am here')
-            #print(PredictCTLearnModel.log_file)
-            #log_folder = log_path.parent
-            #self.log.info('folder', PredictCTLearnModel.log_file)
-            #self.log.info('folder', self.log_file)
-            #self.log.info('folder', log_folder)
-            #profiler_predict_dir =  log_folder / datetime.now().strftime("%Y%m%d-%H%M%S")
-            #self.log.info(profiler_predict_dir)
-            #tensorboard_callback = keras.callbacks.TensorBoard(
-            #        log_dir=profiler_predict_dir, histogram_freq=1, write_graph=True, profile_batch= '500,502')
-=======
             # Profiling implementation within Tensorboard callback
             log_path = Path(self.log_file)
             # Folder which contains it
@@ -677,7 +661,6 @@
             self.log.info("Directory for profiler:", profiler_predict_dir)
             tensorboard_callback = keras.callbacks.TensorBoard(
                     log_dir=profiler_predict_dir, histogram_freq=1, write_graph=True, profile_batch= '500,502')
->>>>>>> ef42e93d
             # Predict the data using the loaded model
             predict_data = model.predict(data_loader, verbose=self.keras_verbose)
              # Create a astropy table with the prediction results
