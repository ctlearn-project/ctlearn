"""
Tool to train a ``CTLearnModel`` on R1/DL1a data using the ``DLDataReader`` and ``DLDataLoader``.
"""

import atexit
import keras
import pandas as pd
import numpy as np
import shutil
import tensorflow as tf
import pathlib 
import os
import tensorflow_model_optimization.python.core.sparsity.keras as sparse_keras
import tensorflow_model_optimization as tfmot
        
from datetime import datetime
from ctapipe.core import Tool
from ctapipe.core.tool import ToolConfigurationError
from ctapipe.core.traits import (
    Bool,
    CaselessStrEnum,
    Path,
    Float,
    Int,
    List,
    Dict,
    classes_with_traits,
    ComponentName,
    Unicode,
)
from dl1_data_handler.reader import DLDataReader
from ctlearn.core.loader import DLDataLoader
from ctlearn.core.model import CTLearnModel
from ctlearn.utils import validate_trait_dict


class TrainCTLearnModel(Tool):
    """
    Tool to train a ``~ctlearn.core.model.CTLearnModel`` on R1/DL1a data.

    The tool trains a CTLearn model on the input data (R1 calibrated waveforms or DL1a images) and
    saves the trained model in the output directory. The input data is loaded from the input directories
    for signal and background events using the ``~dl1_data_handler.reader.DLDataReader`` and
    ``~dl1_data_handler.loader.DLDataLoader``. The tool supports the following reconstruction tasks:
    - Classification of the primary particle type (gamma/proton)
    - Regression of the primary particle energy
    - Regression of the primary particle arrival direction based on the offsets in camera coordinates
    - Regression of the primary particle arrival direction based on the offsets in sky coordinates
    """

    name = "ctlearn-train-model"
    description = __doc__

    examples = """
    To train a CTLearn model for the classification of the primary particle type:
    > ctlearn-train-model \\
        --signal /path/to/your/gammas_dl1_dir/ \\
        --pattern-signal "gamma_*_run1.dl1.h5" \\
        --pattern-signal "gamma_*_run10.dl1.h5" \\
        --background /path/to/your/protons_dl1_dir/ \\
        --pattern-background "proton_*_run1.dl1.h5" \\
        --pattern-background "proton_*_run10.dl1.h5" \\
        --output /path/to/your/type/ \\
        --reco type \\

    To train a CTLearn model for the regression of the primary particle energy:
    > ctlearn-train-model \\
        --signal /path/to/your/gammas_dl1_dir/ \\
        --pattern-signal "gamma_*_run1.dl1.h5" \\
        --pattern-signal "gamma_*_run10.dl1.h5" \\
        --output /path/to/your/energy/ \\
        --reco energy \\

    To train a CTLearn model for the regression of the primary particle
    arrival direction based on the offsets in camera coordinates:
    > ctlearn-train-model \\
        --signal /path/to/your/gammas_dl1_dir/ \\
        --pattern-signal "gamma_*_run1.dl1.h5" \\
        --pattern-signal "gamma_*_run10.dl1.h5" \\
        --output /path/to/your/direction/ \\
        --reco cameradirection \\

    To train a CTLearn model for the regression of the primary particle
    arrival direction based on the offsets in sky coordinates:
    > ctlearn-train-model \\
        --signal /path/to/your/gammas_dl1_dir/ \\
        --pattern-signal "gamma_*_run1.dl1.h5" \\
        --pattern-signal "gamma_*_run10.dl1.h5" \\
        --output /path/to/your/direction/ \\
        --reco skydirection \\
    """

    input_dir_signal = Path(
        help="Input directory for signal events",
        allow_none=False,
        exists=True,
        directory_ok=True,
        file_ok=False,
    ).tag(config=True)

    file_pattern_signal = List(
        trait=Unicode(),
        default_value=["*.h5"],
        help="List of specific file pattern for matching files in ``input_dir_signal``",
    ).tag(config=True)

    input_dir_background = Path(
        default_value=None,
        help="Input directory for background events",
        allow_none=True,
        exists=True,
        directory_ok=True,
        file_ok=False,
    ).tag(config=True)

    file_pattern_background = List(
        trait=Unicode(),
        default_value=["*.h5"],
        help="List of specific file pattern for matching files in ``input_dir_background``",
    ).tag(config=True)

    dl1dh_reader_type = ComponentName(
        DLDataReader, default_value="DLImageReader"
    ).tag(config=True)

    stack_telescope_images = Bool(
        default_value=False,
        allow_none=False,
        help=(
            "Set whether to stack the telescope images in the data loader. "
            "Requires DLDataReader mode to be ``stereo``."
        ),
    ).tag(config=True)

    sort_by_intensity = Bool(
        default_value=False,
        allow_none=True,
        help=(
            "Set whether to sort the telescope images by intensity in the data loader. "
            "Requires DLDataReader mode to be ``stereo``."
        ),
    ).tag(config=True)

    model_type = ComponentName(
        CTLearnModel, default_value="ResNet"
    ).tag(config=True)

    output_dir = Path(
        exits=False,
        default_value=None,
        allow_none=False,
        directory_ok=True,
        file_ok=False,
        help="Output directory for the trained reconstructor.",
    ).tag(config=True)

    reco_tasks = List(
        trait=CaselessStrEnum(["type", "energy", "cameradirection", "skydirection"]),
        allow_none=False, 
        help=(
            "List of reconstruction tasks to perform. "
            "'type': classification of the primary particle type "
            "'energy': regression of the primary particle energy "
            "'cameradirection': regression of the primary particle arrival direction in camera coordinates "
            "'skydirection': regression of the primary particle arrival direction in sky coordinates"
        )
    ).tag(config=True)

    n_epochs = Int(
        default_value=10,
        allow_none=False,
        help="Number of epochs to train the neural network.",
    ).tag(config=True)

    batch_size = Int(
        default_value=64,
        allow_none=False,
        help="Size of the batch to train the neural network.",
    ).tag(config=True)

    validation_split = Float(
        default_value=0.1,
        help="Fraction of the data to use for validation",
        min=0.01,
        max=0.99,
    ).tag(config=True)

    summaries_dir = Path(
        default_value=None,
        allow_none=True,
        directory_ok=True,
        file_ok = False,
        help="Output directory for the pruning summaries.",
    ).tag(config=True)

    save_best_validation_only = Bool(
        default_value=True,
        allow_none=False,
        help="Set whether to save the best validation checkpoint only.",
    ).tag(config=True)

    optimizer = Dict(
        default_value={"name": "Adam", "base_learning_rate": 0.0001, "adam_epsilon": 1.0e-8},
	help=(
	    "Optimizer to use for training. "
	    "E.g. {'name': 'Adam', 'base_learning_rate': 0.0001, 'adam_epsilon': 1.0e-8}. "
	)
    ).tag(config=True)

    compression_techniques = List(
    trait=Dict(
        key_trait=Unicode(help="Compression technique name. " \
        "Valid names are 'qat' for Quantization-Aware training, 'pruning' and 'ptq' for post-training quantization."),
        value_trait=Dict(help="Parameters for the compression technique"),
    ),
    help=(
        "Specify the compression techniques to apply to the model as a list of tuples. "
        "The order specified will be used, except if post-training quantization (ptq) is not called last."
        "In that case, the order of the other techniques will be preserved, but ptq will be applied last. "
        "Each tuple contains the technique name and its parameters. "
        "For example: [{'qat': {'epochs': 10}}, {'pruning': {'initial_sparsity': 0.2, 'final_sparsity': 0.8}}, "
        "{'ptq': {'quantization_type': 'float16'}}]."
    ),
    default_value=[],
    ).tag(config=True) 
<<<<<<< HEAD
    
=======
>>>>>>> ef42e93d
    

    lr_reducing = Dict(
        default_value={"factor": 0.5, "patience": 5, "min_delta": 0.01, "min_lr": 0.000001},
        allow_none=True,
	help=(
	    "Learning rate reducing parameters for the Keras callback. "
	    "E.g. {'factor': 0.5, 'patience': 5, 'min_delta': 0.01, 'min_lr': 0.000001}. "
	)
    ).tag(config=True)

    callbacks = List(
        default_value=[],
        help="List of Keras callbacks to use during training.",
    ).tag(config=True)

    

    random_seed = Int(
        default_value=0,
        help=(
            "Random seed for shuffling the data "
            "before the training/validation split "
            "and after the end of an epoch."
        )
    ).tag(config=True)

    save_onnx = Bool(
        default_value=False,
        allow_none=False,
        help="Set whether to save model in an ONNX file.",
    ).tag(config=True)

    tflite_conversion = Bool(
        default_value=False,
        allow_none=False,
        help="Set whether to convert Keras model to TFLite model.",
    ).tag(config=True)
    
    early_stopping = Dict(
        default_value=None,
        allow_none=True,
	help=(
	    "Early stopping parameters for the Keras callback. "
	    "E.g. {'monitor': 'val_loss', 'patience': 4, 'verbose': 1, 'restore_best_weights': True}. "
	)
    ).tag(config=True)


    overwrite = Bool(help="Overwrite output dir if it exists").tag(config=True)

    aliases = {
        "signal": "TrainCTLearnModel.input_dir_signal",
        "background": "TrainCTLearnModel.input_dir_background",
        "pattern-signal": "TrainCTLearnModel.file_pattern_signal",
        "pattern-background": "TrainCTLearnModel.file_pattern_background",
        "reco": "TrainCTLearnModel.reco_tasks",
        ("o", "output"): "TrainCTLearnModel.output_dir",
        "sumdir": "TrainCTLearnModel.summaries_dir",
    }

    flags = {
        "overwrite": (
            {"TrainCTLearnModel": {"overwrite": True}},
            "Overwrite existing files",
        ),
    }

    classes = (
        [
            CTLearnModel,
            DLDataReader,
        ]
        + classes_with_traits(CTLearnModel)
        + classes_with_traits(DLDataReader)
    )

    def setup(self):
        # Check if the output directory exists and if it should be overwritten
        if self.output_dir.exists():
            if not self.overwrite:
                raise ToolConfigurationError(
                    f"Output directory {self.output_dir} already exists. Use --overwrite to overwrite."
                )
            else:
                # Remove the output directory if it exists
                self.log.info("Removing existing output directory %s", self.output_dir)
                shutil.rmtree(self.output_dir)
        # Create a MirroredStrategy.
        self.strategy = tf.distribute.MirroredStrategy()
        atexit.register(self.strategy._extended._collective_ops._lock.locked)  # type: ignore
        self.log.info("Number of devices: %s", self.strategy.num_replicas_in_sync)
        # Get signal input files
        self.input_url_signal = []
        for signal_pattern in self.file_pattern_signal:
            self.input_url_signal.extend(self.input_dir_signal.glob(signal_pattern))
        # Get bkg input files
        self.input_url_background = []
        if self.input_dir_background is not None:
            for background_pattern in self.file_pattern_background:
                self.input_url_background.extend(self.input_dir_background.glob(background_pattern))
        if os.path.exists(self.summaries_dir):
            print(f"Directory {self.summaries_dir} exists. ")
        else:
            print(f"Directory {self.summaries_dir} does not exist. ")
        
        # Set up the data reader
        self.log.info("Loading data:")
        self.log.info("For a large dataset, this may take a while...")
        if self.dl1dh_reader_type == "DLFeatureVectorReader":
            raise NotImplementedError(
                "'DLFeatureVectorReader' is not supported in CTLearn yet. "
                "Missing stereo CTLearnModel implementation."
            )
        self.dl1dh_reader = DLDataReader.from_name(
            self.dl1dh_reader_type,
            input_url_signal=sorted(self.input_url_signal),
            input_url_background=sorted(self.input_url_background),
            parent=self,
        )
        self.log.info("Number of events loaded: %s", self.dl1dh_reader._get_n_events())
        if "type" in self.reco_tasks:
            self.log.info("Number of signal events: %d", self.dl1dh_reader.n_signal_events)
            self.log.info("Number of background events: %d", self.dl1dh_reader.n_bkg_events)
        # Check if the number of events is enough to form a batch
        if self.dl1dh_reader._get_n_events() < self.batch_size:
            raise ValueError(
                f"{self.dl1dh_reader._get_n_events()} events are not enough "
                f"to form a batch of size {self.batch_size}. Reduce the batch size."
            )
        # Check if there are at least two classes in the reader for the particle classification
        if self.dl1dh_reader.class_weight is None and "type" in self.reco_tasks:
            raise ValueError(
                "Classification task selected but less than two classes are present in the data."
            )
        # Check if stereo mode is selected for stacking telescope images
        if self.stack_telescope_images and self.dl1dh_reader.mode == "mono":
            raise ToolConfigurationError(
                f"Cannot stack telescope images in mono mode. Use stereo mode for stacking."
            )
        # Ckeck if only one telescope type is selected for stacking telescope images
        if self.stack_telescope_images and len(list(self.dl1dh_reader.selected_telescopes)) > 1:
            raise ToolConfigurationError(
                f"Cannot stack telescope images from multiple telescope types. Use only one telescope type."
            )
        # Check if sorting by intensity is disabled for stacking telescope images
        if self.stack_telescope_images and self.sort_by_intensity:
            raise ToolConfigurationError(
                f"Cannot stack telescope images when sorting by intensity. Disable sorting by intensity."
            )

        # Set up the data loaders for training and validation
        indices = list(range(self.dl1dh_reader._get_n_events()))
        print(f"Number of events used for training: {len(indices)}")
        # Shuffle the indices before the training/validation split
        np.random.seed(self.random_seed)
        np.random.shuffle(indices)
        n_validation_examples = int(self.validation_split * self.dl1dh_reader._get_n_events())
        training_indices = indices[n_validation_examples:]
        validation_indices = indices[:n_validation_examples]
        self.training_loader = DLDataLoader(
            self.dl1dh_reader,
            training_indices,
            tasks=self.reco_tasks,
            batch_size=self.batch_size*self.strategy.num_replicas_in_sync,
            random_seed=self.random_seed,
            sort_by_intensity=self.sort_by_intensity,
            stack_telescope_images=self.stack_telescope_images,
        )
        self.validation_loader = DLDataLoader(
            self.dl1dh_reader,
            validation_indices,
            tasks=self.reco_tasks,
            batch_size=self.batch_size*self.strategy.num_replicas_in_sync,
            random_seed=self.random_seed,
            sort_by_intensity=self.sort_by_intensity,
            stack_telescope_images=self.stack_telescope_images,
        )

        # Set up the callbacks
        monitor = "val_loss"
        monitor_mode = "min"
        # Model checkpoint callback
        # Temp fix for supporting keras2 & keras3
        # Changed path to distinguish between Keras model and tflite model
        if int(keras.__version__.split(".")[0]) >= 3:
            if self.tflite_conversion:
                model_path = f"{self.output_dir}/keras_model/ctlearn_model.keras"
            else:
                model_path = f"{self.output_dir}/ctlearn_model.keras"            
        else:
            if self.tflite_conversion:
                model_path = f"{self.output_dir}/keras_model/ctlearn_model.cpk"
            else:
                model_path = f"{self.output_dir}/ctlearn_model.cpk"
        
        if self.summaries_dir is None:
            tensorboard_path = pathlib.Path(model_path)
        else:
            tensorboard_path = self.summaries_dir

        self.log.info(f"Tensorboard callback path is {tensorboard_path}, type: {type(tensorboard_path)}")
        
        model_checkpoint_callback = SparsityAwareCheckpoint(
            parent=self,
            compression_techniques=self.compression_techniques,
            filepath=model_path,
            monitor=monitor,
            verbose=1,
            mode=monitor_mode,
            save_best_only=self.save_best_validation_only,
            epsilon=0.3,
        )
        tensorboard_profiler_callback_dir = tensorboard_path / datetime.now().strftime("%Y%m%d-%H%M%S")
        # Tensorboard callback
        tensorboard_callback = keras.callbacks.TensorBoard(
            log_dir=tensorboard_profiler_callback_dir, histogram_freq=1, write_graph=True, profile_batch= '500,502'
        )
        
        # CSV logger callback
        # Path changed here too
        if self.tflite_conversion:
            csv_path = pathlib.Path(self.output_dir) / "keras_model" / "training_log.csv"
            csv_logger_callback = keras.callbacks.CSVLogger(
                filename=csv_path, append=True
            )
        else:
            csv_path = pathlib.Path(self.output_dir) / "training_log.csv"
            csv_logger_callback = keras.callbacks.CSVLogger(
                filename=csv_path, append=True
            )
        csv_path.parent.mkdir(parents=True, exist_ok=True)
        if not csv_path.exists():
            csv_path.touch()

        self.callbacks.extend([model_checkpoint_callback, tensorboard_callback, csv_logger_callback])
        
        if self.early_stopping is not None:
            # EarlyStopping callback
            validate_trait_dict(self.early_stopping, ["monitor", "patience", "verbose", "restore_best_weights"])
            early_stopping_callback = keras.callbacks.EarlyStopping(
            	monitor=self.early_stopping["monitor"], 
		        patience=self.early_stopping["patience"], 
		        verbose=self.early_stopping["verbose"],
		        restore_best_weights=self.early_stopping["restore_best_weights"]
            )
            self.callbacks.append(early_stopping_callback)

        # Learning rate reducing callback
        if self.lr_reducing is not None:
            # Validate the learning rate reducing parameters
            validate_trait_dict(self.lr_reducing, ["factor", "patience", "min_delta", "min_lr"])
            lr_reducing_callback = keras.callbacks.ReduceLROnPlateau(
                monitor=monitor,
                factor=self.lr_reducing["factor"],
                patience=self.lr_reducing["patience"],
                mode=monitor_mode,
                verbose=1,
                min_delta=self.lr_reducing["min_delta"],
                min_lr=self.lr_reducing["min_lr"],
            )
            self.callbacks.append(lr_reducing_callback)
            if os.path.exists(self.summaries_dir):
                print(f"Directory {self.summaries_dir} exists. ")
            else:
                print(f"Directory {self.summaries_dir} does not exist. ")
                            
	
    def start(self):

        print(self.callbacks)
        for callback in self.callbacks:
            print("Train model: callbacks: ", type(callback), callback)
        # Open a strategy scope.
        with self.strategy.scope():
            # Construct the model
            self.log.info("Setting up the model.")
            print("Model type: ", self.model_type)
            fixed_model = CTLearnModel.from_name(
                self.model_type,
                input_shape=self.training_loader.input_shape,
                tasks=self.reco_tasks,
                parent=self,
            )

            self.original_model = fixed_model.model
            print(f"Loaded original model: {self.original_model}")
            print(self.original_model.summary())

            self.model = fixed_model.model_wrapped
            print(f"Loaded wrapped model: {self.model}")
            print(self.model.summary())
            

            # Validate the optimizer parameters
            validate_trait_dict(self.optimizer, ["name", "base_learning_rate"])
            # Set the learning rate for the optimizer
            learning_rate =  self.optimizer["base_learning_rate"]
            # Set the epsilon for the Adam optimizer
            adam_epsilon = None
            if self.optimizer["name"] == "Adam":
                self.log.info("Predefined Adam optimizer is selected.")
                # Validate the epsilon for the Adam optimizer
                validate_trait_dict(self.optimizer, ["adam_epsilon"])
                # Set the epsilon for the Adam optimizer
                adam_epsilon = self.optimizer["adam_epsilon"]
            # Select optimizer with appropriate arguments
            # Dict of optimizer_name: (optimizer_fn, optimizer_args)
            optimizers = {
                "Adadelta": (
                    keras.optimizers.Adadelta,
                    dict(learning_rate=learning_rate),
                ),
                "Adam": (
                    keras.optimizers.Adam,
                    dict(learning_rate=learning_rate, epsilon=adam_epsilon),
                ),
                "RMSProp": (keras.optimizers.RMSprop, dict(learning_rate=learning_rate)),
                "SGD": (keras.optimizers.SGD, dict(learning_rate=learning_rate)),
            }
            # Get the optimizer function and arguments
            optimizer_fn, optimizer_args = optimizers[self.optimizer["name"]]
            # Get the losses and metrics for the model
            losses, metrics = self._get_losses_and_mertics(self.reco_tasks)
            # Compile the model
            self.log.info("Compiling CTLearn model.")
            self.model.compile(optimizer=optimizer_fn(**optimizer_args), loss=losses, metrics=metrics)
            self.original_model.compile(optimizer=optimizer_fn(**optimizer_args), loss=losses, metrics=metrics)
<<<<<<< HEAD
           
=======
            
>>>>>>> ef42e93d
            if self.model.optimizer:
                #self.log.info("Optimizer configuration: %s", self.model.optimizer.get_config())
                for idx, var in enumerate(self.model.optimizer.variables()):
                    self.log.info(f"Variable {idx}: {var.name}, shape: {var.shape}")
<<<<<<< HEAD
                    
            else:
                self.log.info("No optimizer is associated with the model.")



=======
            else:
                self.log.info("No optimizer is associated with the model.")
            
>>>>>>> ef42e93d
        # Train and evaluate the model
        self.log.info("Training and evaluating...")
        self.model.fit(
            self.training_loader,
            validation_data=self.validation_loader,
            epochs=self.n_epochs,
            class_weight=self.dl1dh_reader.class_weight,
            callbacks=self.callbacks,
            verbose=2,
        )
        self.log.info("Training and evaluating finished succesfully!")
        print(f"Number of training steps: {len(self.training_loader) * self.n_epochs}")
    
        
        
    """def model_weights_sparsity(self):
        # previously named: compute_total_model_sparsity
        total_zeros = 0
        total_elements = 0
        
        # Check if model has any pruning wrappers
        has_pruning_wrappers = any("PruneLowMagnitude" in layer.__class__.__name__ for layer in self.model.layers)
        
        for weight, layer in zip(self.model.get_weights(), self.model.layers):
            if has_pruning_wrappers:
            # Count weights from pruned layers
                if "PruneLowMagnitude" in layer.__class__.__name__:
                    total_zeros += np.sum(weight == 0)
                    total_elements += weight.size
                    print(f"Model {self.model} has pruning wrappers, counting only pruned weights.")
        
            else:
            # Count all trainable weights for un-pruned models
                if hasattr(layer, 'trainable') and len(layer.weights) > 0:
                    total_zeros += np.sum(weight == 0)
                    total_elements += weight.size
        if total_elements == 0:
            total_sparsity = 0.0
            print(f"Total model {self.model} sparsity: No trainable parameters found")
        else:
            total_sparsity = (total_zeros / total_elements) 
            print(f"Total model {self.model} sparsity: {total_sparsity:.2%}")
        return total_sparsity
        """ 
    #compute_total_model_sparsity(self.model)
    #compute_total_model_sparsity(self.original_model)
    #print(f"Number of training steps: {len(self.training_loader) * self.n_epochs}")
    
    """
    def model_weights_sparsity(self):
        tot_weight = 0
        counter = 0
        for layer in self.model.layers:
            if isinstance(layer, keras.layers.Wrapper):  # For layers wrapped by pruning
                weights = layer.trainable_weights
            else:
                weights = layer.weights
            for weight in weights:
                weight_values = weight.numpy()

                tot_weight += np.sum(weight_values == 0)
                counter += weight_values.size
                #sparsity = np.mean(weight_values == 0) * 100
                    
                #print(f"Layer: {layer.name}, Weight: {weight.name}, Sparsity: {sparsity:.2f}%")
        sparsity = (tot_weight/counter) * 100
        self.log.info(f"Total sparsity is: {sparsity}" )
        print(f"Total sparsity is: {sparsity}" )
        return sparsity
        """
    
    def model_weights_sparsity(self, model = None):
        tot_weight = 0
        counter = 0
        for layer in model.layers:
            if isinstance(layer, keras.layers.Wrapper):  # For layers wrapped by pruning
                weights = layer.trainable_weights
            else:
                weights = layer.weights
            for weight in weights:
                weight_values = weight.numpy()

                tot_weight += np.sum(weight_values == 0)
                counter += weight_values.size
                #sparsity = np.mean(weight_values == 0) * 100
                    
                #print(f"Layer: {layer.name}, Weight: {weight.name}, Sparsity: {sparsity:.2f}%")
        sparsity = (tot_weight/counter) * 100
        self.log.info(f"Total sparsity is: {sparsity}" )
        print(f"Total sparsity is: {sparsity}" )
        return sparsity
    

    def finish(self):

        # Convert model to TFLite backend
<<<<<<< HEAD
        ## Add different post training quantization techniques 
=======
        # TO DO add different post training quantization techniques 
>>>>>>> ef42e93d
        if self.tflite_conversion:
            self.log.info("Converting Keras model to TFLite...")
            converter = tf.lite.TFLiteConverter.from_keras_model(self.model)
            converter.optimizations = [tf.lite.Optimize.DEFAULT]
            quant_model = converter.convert()

            model_path = pathlib.Path(f"{self.output_dir}/tflite_model")
            model_path.mkdir(exist_ok=True, parents=True)

            # TFLite model name depending on task (needed for inference)
<<<<<<< HEAD
            # Next step: allow user to set preferred folder or filename (keeping task)
=======
>>>>>>> ef42e93d
            if "type" in self.reco_tasks:
                quant_model_path = model_path/"type_model.tflite"
            if "energy" in self.reco_tasks:
                quant_model_path = model_path/"energy_model.tflite"
            if "cameradirection" in self.reco_tasks:
                quant_model_path = model_path/"cameradirection_model.tflite"
            if "skydirection" in self.reco_tasks:
                quant_model_path = model_path/"skydirection_model.tflite"
            
            quant_model_path.write_bytes(quant_model)
            self.log.info("Successfully converted Keras model to TFLite!")
        


        # Saving model weights in onnx format
        if self.save_onnx:
            self.log.info("Converting Keras model into ONNX format...")
            self.log.info("Make sure tf2onnx is installed in your enviroment!")
            try:
                import tf2onnx
            except ImportError:
                raise ImportError("tf2onnx is not installed in your environment!")

            output_path = f"{self.output_dir}/ctlearn_model.onnx"
            tf2onnx.convert.from_keras(
                self.model, input_signature=self.model.input_layer.input._type_spec, output_path=output_path
            )
            self.log.info("ONNX model saved in %s", self.output_dir)

        self.log.info("Tool is shutting down")

    def _get_losses_and_mertics(self, tasks):
        """
        Build the fully connected head for the CTLearn model.

        Function to build the fully connected head of the CTLearn model using the specified parameters.

        Parameters
        ----------
        inputs : keras.layers.Layer
            Keras layer of the model.
        layers : dict
            Dictionary containing the number of neurons (as value) in the fully connected head for each task (as key).
        tasks : list
            List of tasks to build the head for.

        Returns
        -------
        logits : dict
            Dictionary containing the logits for each task.
        """
        losses, metrics = {}, {}
        if "type" in self.reco_tasks:
            print("reco is type")
            losses["type"] = keras.losses.CategoricalCrossentropy(
                reduction="sum_over_batch_size"
            )
            
            metrics["type"] = [
                keras.metrics.CategoricalAccuracy(name="accuracy"),
                keras.metrics.AUC(name="auc"),
            ]
            # Temp fix till keras support class weights for multiple outputs or I wrote custom loss
            # https://github.com/keras-team/keras/issues/11735
            if len(tasks) == 1:
                losses = losses["type"]
                metrics = metrics["type"]
        if "energy" in self.reco_tasks:
            losses["energy"] = keras.losses.MeanAbsoluteError(
                reduction="sum_over_batch_size"
            )
            metrics["energy"] = keras.metrics.MeanAbsoluteError(name="mae_energy")
        if "cameradirection" in self.reco_tasks:
            losses["cameradirection"] = keras.losses.MeanAbsoluteError(
                reduction="sum_over_batch_size"
            )
            metrics["cameradirection"] = keras.metrics.MeanAbsoluteError(name="mae_cameradirection")
        if "skydirection" in self.reco_tasks:
            losses["skydirection"] = keras.losses.MeanAbsoluteError(
                reduction="sum_over_batch_size"
            )
            metrics["skydirection"] = keras.metrics.MeanAbsoluteError(name="mae_skydirection")
        return losses, metrics



class SparsityAwareCheckpoint(keras.callbacks.Callback):
    def __init__(self, parent, compression_techniques, filepath, monitor='val_loss', mode='min',
                 save_best_only=True, epsilon=0.3, verbose=1):
        """
        parent: class instance with 'model_weights_sparsity()'
        compression_techniques: list of compression techniques and their parameters
        filepath, monitor, mode, save_best_only, verbose: ModelCheckpoint variables
        epsilon: tolerance around target sparsity
        """
        super().__init__()
        self.parent = parent
        self.compression_techniques = compression_techniques
        self.epsilon = epsilon
        self.verbose = verbose
        self.objective_sparsity = None

        # Default ModelCheckpoint
        self.model_ckpt = keras.callbacks.ModelCheckpoint(
            filepath=filepath,
            monitor=monitor,
            verbose=verbose,
            mode=mode,
            save_best_only=save_best_only,
            verbose=verbose,
        )
        

        # Check if pruning is performed and get target sparsity
        if self.compression_techniques is not None:
            for technique in self.compression_techniques:
                if "pruning" in technique:# and len(technique) <= 1:
                    self.objective_sparsity = technique["pruning"]["final sparsity"] * 100
                    break

        

        if self.objective_sparsity is not None:
            print(f"[SparsityAwareCheckpoint] Pruning active → "
                  f"will save when sparsity ≥ {self.objective_sparsity:.2f} ")
        else:
            print("[SparsityAwareCheckpoint] No pruning detected → "
                  "acting as a normal ModelCheckpoint.")

    def on_train_begin(self, logs=None):
        # forward initialization to internal ModelCheckpoint so it sets up its state
        
        if hasattr(self.model_ckpt, "on_train_begin"):
            self.model_ckpt.set_model(self.parent.model)
            self.model_ckpt.on_train_begin(logs)


    def on_epoch_end(self, epoch, logs=None):
        # If pruning not active, just behave like normal checkpoint
        if self.objective_sparsity is None :
            try:
                print("Trying to save")
                self.model_ckpt.set_model(self.parent.model)
                self.model_ckpt.on_epoch_end(epoch, logs)
            except:
                print('No objective sparsity')
            return

        # Otherwise check sparsity first
        sparsity = self.parent.model_weights_sparsity(self.parent.model)
        print(f"Epoch: {epoch + 1}")
        if sparsity >= (self.objective_sparsity - self.epsilon):
            if self.verbose:
                print(f"[SparsityAwareCheckpoint] Sparsity {sparsity:.2f} "
                      f"≥ target {self.objective_sparsity:.2f} - {self.epsilon} → if {monitor} improved, checkpoint saved.")
            self.model_ckpt.set_model(self.parent.model)
            self.model_ckpt.on_epoch_end(epoch, logs)
        elif epoch == self.parent.n_epochs - 1 and sparsity < (self.objective_sparsity - self.epsilon):
            self.model_ckpt.set_model(self.parent.model)
            self.model_ckpt.on_epoch_end(epoch, logs)
            print(f"[SparsityAwareCheckpoint] Final epoch reached but sparsity objective not reached → saving checkpoint with sparsity {sparsity:.2f}.") 
        else:
            if self.verbose:
                print(f"[SparsityAwareCheckpoint] Sparsity {sparsity:.2f} "
                      f"< target {self.objective_sparsity:.2f} → not saving yet.")



def main():
    # Run the tool
    tool = TrainCTLearnModel()
    tool.run()


if __name__ == "main":
    main()<|MERGE_RESOLUTION|>--- conflicted
+++ resolved
@@ -223,11 +223,8 @@
     ),
     default_value=[],
     ).tag(config=True) 
-<<<<<<< HEAD
     
-=======
->>>>>>> ef42e93d
-    
+
 
     lr_reducing = Dict(
         default_value={"factor": 0.5, "patience": 5, "min_delta": 0.01, "min_lr": 0.000001},
@@ -555,27 +552,14 @@
             self.log.info("Compiling CTLearn model.")
             self.model.compile(optimizer=optimizer_fn(**optimizer_args), loss=losses, metrics=metrics)
             self.original_model.compile(optimizer=optimizer_fn(**optimizer_args), loss=losses, metrics=metrics)
-<<<<<<< HEAD
-           
-=======
             
->>>>>>> ef42e93d
             if self.model.optimizer:
                 #self.log.info("Optimizer configuration: %s", self.model.optimizer.get_config())
                 for idx, var in enumerate(self.model.optimizer.variables()):
                     self.log.info(f"Variable {idx}: {var.name}, shape: {var.shape}")
-<<<<<<< HEAD
-                    
-            else:
-                self.log.info("No optimizer is associated with the model.")
-
-
-
-=======
             else:
                 self.log.info("No optimizer is associated with the model.")
             
->>>>>>> ef42e93d
         # Train and evaluate the model
         self.log.info("Training and evaluating...")
         self.model.fit(
@@ -672,11 +656,7 @@
     def finish(self):
 
         # Convert model to TFLite backend
-<<<<<<< HEAD
-        ## Add different post training quantization techniques 
-=======
         # TO DO add different post training quantization techniques 
->>>>>>> ef42e93d
         if self.tflite_conversion:
             self.log.info("Converting Keras model to TFLite...")
             converter = tf.lite.TFLiteConverter.from_keras_model(self.model)
@@ -687,10 +667,6 @@
             model_path.mkdir(exist_ok=True, parents=True)
 
             # TFLite model name depending on task (needed for inference)
-<<<<<<< HEAD
-            # Next step: allow user to set preferred folder or filename (keeping task)
-=======
->>>>>>> ef42e93d
             if "type" in self.reco_tasks:
                 quant_model_path = model_path/"type_model.tflite"
             if "energy" in self.reco_tasks:
