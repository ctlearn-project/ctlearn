# conda env create -f environment-macos.yml
name: ctlearn
channels:
    - anaconda
    - bryankim96
    - conda-forge
    - cta-observatory
dependencies:
    - python=3.7.3
<<<<<<< HEAD
    - dl1_data_handler
=======
>>>>>>> 60335ad9
    - matplotlib
    - numpy
    - pandas
    - pip
    # TensorFlow-CPU v1.13.1:
    - pip:
<<<<<<< HEAD
        - https://storage.googleapis.com/tensorflow/mac/cpu/tensorflow-1.12.0-py3-none-any.whl
=======
        - https://storage.googleapis.com/tensorflow/mac/cpu/tensorflow-1.13.1-py3-none-any.whl
    - pytables
>>>>>>> 60335ad9
    - pyyaml
    - scikit-learn<|MERGE_RESOLUTION|>--- conflicted
+++ resolved
@@ -7,21 +7,13 @@
     - cta-observatory
 dependencies:
     - python=3.7.3
-<<<<<<< HEAD
     - dl1_data_handler
-=======
->>>>>>> 60335ad9
     - matplotlib
     - numpy
     - pandas
     - pip
     # TensorFlow-CPU v1.13.1:
     - pip:
-<<<<<<< HEAD
-        - https://storage.googleapis.com/tensorflow/mac/cpu/tensorflow-1.12.0-py3-none-any.whl
-=======
         - https://storage.googleapis.com/tensorflow/mac/cpu/tensorflow-1.13.1-py3-none-any.whl
-    - pytables
->>>>>>> 60335ad9
     - pyyaml
     - scikit-learn