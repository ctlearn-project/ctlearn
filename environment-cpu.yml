--- conflicted
+++ resolved
@@ -6,11 +6,7 @@
     - cta-observatory
     - ctlearn-project
 dependencies:
-<<<<<<< HEAD
     - python=3.8
-=======
-    - python=3.7
->>>>>>> a75db427
     - dl1_data_handler=0.10.4
     - astropy
     - matplotlib
@@ -20,11 +16,6 @@
     - pyyaml
     - scikit-learn
     - pip:
-<<<<<<< HEAD
         # TensorFlow-CPU
         - tensorflow
         - pydot
-=======
-        # TensorFlow-CPU v1.15.3
-        - tensorflow==1.15.3
->>>>>>> a75db427
