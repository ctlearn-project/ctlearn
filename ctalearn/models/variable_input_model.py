--- conflicted
+++ resolved
@@ -125,16 +125,11 @@
     elif params['network_head'] == 'resnet':
         network_head = ctalearn.models.resnet.resnet_head
         combine_telescopes = combine_telescopes_as_feature_maps
-<<<<<<< HEAD
-    elif params['network_head'] == 'densenet':
-        from ctalearn.models.densenet import densenet_head as network_head
-=======
     elif params['network_head'] == 'resnetfeaturevector':
         network_head = ctalearn.models.resnet.resnet_head_feature_vector
         combine_telescopes = combine_telescopes_as_vectors
-    elif params[['network_head'] == 'densenet':
+    elif params['network_head'] == 'densenet':
         network_head = ctalearn.models.densenet.densenet_head
->>>>>>> 4067a10b
         combine_telescopes = combine_telescopes_as_feature_maps
     else:
         sys.exit("Error: No valid network head specified.")
