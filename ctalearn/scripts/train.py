--- conflicted
+++ resolved
@@ -285,40 +285,19 @@
             model_dir=model_dir, 
             params=params)
 
-<<<<<<< HEAD
-    # Set monitors and hooks
-    monitors_and_hooks = [
-            tf.contrib.learn.monitors.ValidationMonitor(
-                input_fn= lambda: input_fn(validation_generator,
-                    data_input_settings, repeat=False),
-                every_n_steps=num_training_steps_per_validation,
-                name="validation")]
-
-    hooks = tf.contrib.learn.monitors.replace_monitors_with_hooks(monitors_and_hooks, estimator)
-
-=======
     hooks = None
->>>>>>> bbf42c26
     # Activate Tensorflow debugger if appropriate option set
     if run_tfdbg:
         if not isinstance(hooks, list):
             hooks = []
         hooks.append(tf.python.debug.LocalCLIDebugHook())
 
-<<<<<<< HEAD
-    # Train and evaluate model
-    estimator.train(lambda: input_fn(training_generator, data_input_settings,
-        repeat=True), steps=None, hooks=hooks)
-
-    """
-=======
->>>>>>> bbf42c26
     while True:
         estimator.train(
-                lambda: input_fn(training_generator, shuffle=True),
+                lambda: input_fn(training_generator, data_input_settings),
                 steps=num_training_steps_per_validation, hooks=hooks)
         estimator.evaluate(
-                lambda: input_fn(validation_generator, shuffle=False),
+                lambda: input_fn(validation_generator, data_input_settings),
                 steps=num_validation_steps, hooks=hooks, name='validation')
 
 if __name__ == "__main__":
